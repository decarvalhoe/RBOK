--- conflicted
+++ resolved
@@ -2,11 +2,8 @@
 uvicorn
 pydantic
 pytest
-<<<<<<< HEAD
 httpx
-=======
 pytest-cov
->>>>>>> 3e5f3091
 sqlalchemy
 python-multipart
 passlib[bcrypt]
@@ -16,11 +13,7 @@
 asyncpg
 pgvector
 redis
-<<<<<<< HEAD
+fakeredis
 alembic
 black
-ruff
-=======
-fakeredis
-alembic
->>>>>>> 3e5f3091
+ruff