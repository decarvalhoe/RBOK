fastapi
uvicorn
pydantic
pytest
pytest-cov
sqlalchemy
python-multipart
passlib[bcrypt]
python-jose
python-dotenv
psycopg2-binary
asyncpg
pgvector
redis
<<<<<<< HEAD
alembic
=======
fakeredis
alembic
pytest
>>>>>>> 27d3bc31
<|MERGE_RESOLUTION|>--- conflicted
+++ resolved
@@ -12,10 +12,5 @@
 asyncpg
 pgvector
 redis
-<<<<<<< HEAD
-alembic
-=======
 fakeredis
-alembic
-pytest
->>>>>>> 27d3bc31
+alembic