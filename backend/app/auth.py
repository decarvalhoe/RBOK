--- conflicted
+++ resolved
@@ -1,7 +1,4 @@
-<<<<<<< HEAD
 """Authentication and authorization utilities relying on Keycloak and OIDC."""
-=======
->>>>>>> 4de11da3
 from __future__ import annotations
 
 import json
@@ -16,7 +13,6 @@
 from keycloak import KeycloakOpenID
 from pydantic import BaseModel, ConfigDict, Field
 
-<<<<<<< HEAD
 # ---------------------------------------------------------------------------
 # Settings
 # ---------------------------------------------------------------------------
@@ -65,7 +61,6 @@
 # ---------------------------------------------------------------------------
 # Models
 # ---------------------------------------------------------------------------
-=======
 from .env import get_secret_key
 
 SECRET_KEY = get_secret_key()
@@ -75,7 +70,6 @@
 pwd_context = CryptContext(schemes=["pbkdf2_sha256"], deprecated="auto")
 oauth2_scheme = OAuth2PasswordBearer(tokenUrl="/auth/token")
 optional_oauth2_scheme = OAuth2PasswordBearer(tokenUrl="/auth/token", auto_error=False)
->>>>>>> 4de11da3
 
 
 class Token(BaseModel):
@@ -202,11 +196,9 @@
         return "user"
 
 
-<<<<<<< HEAD
 @lru_cache()
 def get_keycloak_service() -> KeycloakService:
     """Return a cached ``KeycloakService`` instance."""
-=======
     seed_data = {
         "alice": {
             "full_name": "Alice Admin",
@@ -233,19 +225,15 @@
             hashed_password=get_password_hash(info["password"]),
         )
     return users
->>>>>>> 4de11da3
 
     return KeycloakService(get_settings())
 
 
-<<<<<<< HEAD
 # ---------------------------------------------------------------------------
 # OPA client
 # ---------------------------------------------------------------------------
-=======
 # Role hierarchy used to compare permissions. Higher value == more privileges.
 ROLE_LEVELS = {"user": 0, "auditor": 5, "admin": 10}
->>>>>>> 4de11da3
 
 
 class OPAClient:
@@ -345,7 +333,6 @@
     return role_dependency
 
 
-<<<<<<< HEAD
 def authorize_action(action: str, resource: Optional[str] = None):
     """Dependency that optionally asks OPA for a fine grained decision."""
 
@@ -406,7 +393,6 @@
 
     service = get_keycloak_service()
     return service.introspect_token(token)
-=======
 def get_current_user_optional(token: Optional[str] = Depends(optional_oauth2_scheme)) -> Optional[User]:
     """Resolve the current user when authentication is optional."""
 
@@ -422,5 +408,4 @@
     "create_access_token",
     "get_current_user",
     "require_role",
-]
->>>>>>> 4de11da3
+]