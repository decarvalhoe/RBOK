from __future__ import annotations

import uuid
from datetime import datetime
from typing import Any, Dict, List, Optional

from sqlalchemy import (
    Boolean,
    DateTime,
    ForeignKey,
    Index,
    String,
    Text,
    JSON,
    JSON,
    String,
    Text,
    UniqueConstraint,
)
from sqlalchemy.orm import Mapped, mapped_column, relationship
from sqlalchemy.ext.mutable import MutableDict, MutableList

from .database import Base


def _generate_uuid() -> str:
    return str(uuid.uuid4())


class Procedure(Base):
    __tablename__ = "procedures"

    id: Mapped[str] = mapped_column(String, primary_key=True, default=_generate_uuid)
    name: Mapped[str] = mapped_column(String(255), nullable=False)
    description: Mapped[str] = mapped_column(Text, nullable=False)
    metadata_payload: Mapped[Dict[str, Any]] = mapped_column(
        "metadata",
        MutableDict.as_mutable(JSON),
        nullable=False,
        default=dict,
    )

    steps: Mapped[List["ProcedureStep"]] = relationship(
        "ProcedureStep",
        back_populates="procedure",
        cascade="all, delete-orphan",
        order_by="ProcedureStep.position",
    )


class ProcedureStep(Base):
    __tablename__ = "procedure_steps"
    __table_args__ = (UniqueConstraint("procedure_id", "key", name="uq_procedure_step_key"),)

    id: Mapped[str] = mapped_column(String, primary_key=True, default=_generate_uuid)
    procedure_id: Mapped[str] = mapped_column(
        String, ForeignKey("procedures.id", ondelete="CASCADE"), nullable=False
    )
    key: Mapped[str] = mapped_column(String(255), nullable=False)
    title: Mapped[str] = mapped_column(String(255), nullable=False)
    prompt: Mapped[str] = mapped_column(Text, nullable=False)
    slots: Mapped[List[dict]] = mapped_column(
        MutableList.as_mutable(JSON), nullable=False, default=list
    )
    metadata_payload: Mapped[Dict[str, Any]] = mapped_column(
        "metadata",
        MutableDict.as_mutable(JSON),
        nullable=False,
        default=dict,
    )
    checklists: Mapped[List[Dict[str, Any]]] = mapped_column(
        MutableList.as_mutable(JSON), nullable=False, default=list
    )
    position: Mapped[int] = mapped_column(default=0, nullable=False)

    procedure: Mapped[Procedure] = relationship("Procedure", back_populates="steps")
    slots: Mapped[List["ProcedureSlot"]] = relationship(
        "ProcedureSlot",
        back_populates="step",
        cascade="all, delete-orphan",
        order_by="ProcedureSlot.position",
    )
    checklist_items: Mapped[List["ProcedureStepChecklistItem"]] = relationship(
        "ProcedureStepChecklistItem",
        back_populates="step",
        cascade="all, delete-orphan",
        order_by="ProcedureStepChecklistItem.position",
    )


class ProcedureStepChecklistItem(Base):
    __tablename__ = "procedure_step_checklist_items"
    __table_args__ = (
        UniqueConstraint("step_id", "key", name="uq_step_checklist_key"),
class ProcedureSlot(Base):
    """Definition of a dynamic input required to complete a procedure step."""

    __tablename__ = "procedure_slots"
    __table_args__ = (
        UniqueConstraint("step_id", "name", name="uq_procedure_slot_name"),
    )

    id: Mapped[str] = mapped_column(String, primary_key=True, default=_generate_uuid)
    step_id: Mapped[str] = mapped_column(
        String, ForeignKey("procedure_steps.id", ondelete="CASCADE"), nullable=False
    )
    name: Mapped[str] = mapped_column(String(255), nullable=False)
    slot_type: Mapped[str] = mapped_column(
        "type",
        String(50),
        nullable=False,
        doc="Type logique du slot (string, number, enum, email, phone, etc.).",
    )
    required: Mapped[bool] = mapped_column(
        Boolean,
        nullable=False,
        default=True,
        doc="Indique si le slot doit impérativement être renseigné pour valider l'étape.",
    )
    position: Mapped[int] = mapped_column(
        nullable=False,
        default=0,
        doc="Ordre d'affichage/collecte du slot dans le formulaire de l'étape.",
    )
    configuration: Mapped[Dict[str, object]] = mapped_column(
        MutableDict.as_mutable(JSON),
        nullable=False,
        default=dict,
        doc=(
            "Paramètres complémentaires (validation, masque, options d'énumération, etc.) "
            "à exposer côté API."
        ),
    )

    step: Mapped[ProcedureStep] = relationship("ProcedureStep", back_populates="slots")
    values: Mapped[List["ProcedureRunSlotValue"]] = relationship(
        "ProcedureRunSlotValue",
        back_populates="slot",
        cascade="all, delete-orphan",
    )


class ProcedureStepChecklistItem(Base):
    """Checklist item to be confirmed while completing a procedure step."""

    __tablename__ = "procedure_step_checklist_items"
    __table_args__ = (
        UniqueConstraint("step_id", "key", name="uq_procedure_step_checklist_key"),
    )

    id: Mapped[str] = mapped_column(String, primary_key=True, default=_generate_uuid)
    step_id: Mapped[str] = mapped_column(
        String, ForeignKey("procedure_steps.id", ondelete="CASCADE"), nullable=False
    )
    key: Mapped[str] = mapped_column(String(255), nullable=False)
    label: Mapped[str] = mapped_column(String(255), nullable=False)
    description: Mapped[Optional[str]] = mapped_column(Text, nullable=True)
    position: Mapped[int] = mapped_column(default=0, nullable=False)

    step: Mapped[ProcedureStep] = relationship("ProcedureStep", back_populates="checklist_items")
    run_statuses: Mapped[List["ProcedureRunChecklistStatus"]] = relationship(
        "ProcedureRunChecklistStatus",
    key: Mapped[str] = mapped_column(
        String(255),
        nullable=False,
        doc="Identifiant unique de l'item de checklist dans le contexte de l'étape.",
    )
    label: Mapped[str] = mapped_column(
        String(255),
        nullable=False,
        doc="Libellé lisible par un humain utilisé dans l'interface et les audits.",
    )
    description: Mapped[Optional[str]] = mapped_column(
        Text,
        nullable=True,
        doc="Informations supplémentaires pour guider l'opérateur lors de la validation.",
    )
    required: Mapped[bool] = mapped_column(
        Boolean,
        nullable=False,
        default=True,
        doc="Impose que l'item soit complété avant de clôturer l'étape.",
    )
    position: Mapped[int] = mapped_column(
        nullable=False,
        default=0,
        doc="Ordre d'affichage de l'item dans la checklist.",
    )

    step: Mapped[ProcedureStep] = relationship(
        "ProcedureStep", back_populates="checklist_items"
    )
    run_states: Mapped[List["ProcedureRunChecklistItemState"]] = relationship(
        "ProcedureRunChecklistItemState",
        back_populates="checklist_item",
        cascade="all, delete-orphan",
    )


class ProcedureRun(Base):
    __tablename__ = "procedure_runs"

    id: Mapped[str] = mapped_column(String, primary_key=True, default=_generate_uuid)
    procedure_id: Mapped[str] = mapped_column(
        String, ForeignKey("procedures.id", ondelete="CASCADE"), nullable=False
    )
    user_id: Mapped[str] = mapped_column(String(255), nullable=False)
    state: Mapped[str] = mapped_column(String(50), nullable=False)
    created_at: Mapped[datetime] = mapped_column(DateTime, default=datetime.utcnow, nullable=False)
    closed_at: Mapped[Optional[datetime]] = mapped_column(DateTime, nullable=True)

    procedure: Mapped[Procedure] = relationship("Procedure")
    step_states: Mapped[List["ProcedureRunStepState"]] = relationship(
        "ProcedureRunStepState",
        back_populates="run",
        cascade="all, delete-orphan",
        order_by="ProcedureRunStepState.committed_at",
    )
<<<<<<< HEAD
=======
    checklist_statuses: Mapped[List["ProcedureRunChecklistStatus"]] = relationship(
        "ProcedureRunChecklistStatus",
        back_populates="run",
        cascade="all, delete-orphan",
    )
    slot_values: Mapped[List["ProcedureRunSlotValue"]] = relationship(
        "ProcedureRunSlotValue",
        back_populates="run",
        cascade="all, delete-orphan",
    )
    checklist_states: Mapped[List["ProcedureRunChecklistItemState"]] = relationship(
        "ProcedureRunChecklistItemState",
        back_populates="run",
        cascade="all, delete-orphan",
    )


class ProcedureRunSlotValue(Base):
    """Value captured for a given slot while executing a procedure run."""

    __tablename__ = "procedure_run_slot_values"
    __table_args__ = (
        UniqueConstraint("run_id", "slot_id", name="uq_procedure_run_slot_value"),
    )

    id: Mapped[str] = mapped_column(String, primary_key=True, default=_generate_uuid)
    run_id: Mapped[str] = mapped_column(
        String, ForeignKey("procedure_runs.id", ondelete="CASCADE"), nullable=False
    )
    slot_id: Mapped[str] = mapped_column(
        String, ForeignKey("procedure_slots.id", ondelete="CASCADE"), nullable=False
    )
    value: Mapped[object] = mapped_column(
        JSON,
        nullable=True,
        doc="Valeur brute saisie par l'utilisateur (avant validation métier avancée).",
    )
    captured_at: Mapped[datetime] = mapped_column(
        DateTime,
        default=datetime.utcnow,
        nullable=False,
        doc="Horodatage de la dernière mise à jour de la valeur du slot.",
    )

    run: Mapped[ProcedureRun] = relationship("ProcedureRun", back_populates="slot_values")
    slot: Mapped[ProcedureSlot] = relationship("ProcedureSlot", back_populates="values")


class ProcedureRunChecklistItemState(Base):
    """Completion status of a checklist item within a specific run."""

    __tablename__ = "procedure_run_checklist_item_states"
    __table_args__ = (
        UniqueConstraint(
            "run_id",
            "checklist_item_id",
            name="uq_procedure_run_checklist_item_state",
        ),
    )

    id: Mapped[str] = mapped_column(String, primary_key=True, default=_generate_uuid)
    run_id: Mapped[str] = mapped_column(
        String, ForeignKey("procedure_runs.id", ondelete="CASCADE"), nullable=False
    )
    checklist_item_id: Mapped[str] = mapped_column(
        String,
        ForeignKey("procedure_step_checklist_items.id", ondelete="CASCADE"),
        nullable=False,
    )
    is_completed: Mapped[bool] = mapped_column(
        Boolean,
        nullable=False,
        default=False,
        doc="État booléen simple exposé côté API pour suivre la progression.",
    )
    completed_at: Mapped[Optional[datetime]] = mapped_column(
        DateTime,
        nullable=True,
        doc="Horodatage optionnel permettant d'auditer le moment de complétion.",
    )

    run: Mapped[ProcedureRun] = relationship("ProcedureRun", back_populates="checklist_states")
    checklist_item: Mapped[ProcedureStepChecklistItem] = relationship(
        "ProcedureStepChecklistItem", back_populates="run_states"
    )
>>>>>>> df5c3f7b


class ProcedureRunStepState(Base):
    __tablename__ = "procedure_run_step_states"
    __table_args__ = (UniqueConstraint("run_id", "step_key", name="uq_run_step"),)

    id: Mapped[str] = mapped_column(String, primary_key=True, default=_generate_uuid)
    run_id: Mapped[str] = mapped_column(String, ForeignKey("procedure_runs.id", ondelete="CASCADE"), nullable=False)
    step_key: Mapped[str] = mapped_column(String(255), nullable=False)
    payload: Mapped[Dict[str, object]] = mapped_column(JSON, nullable=False, default=dict)
    committed_at: Mapped[datetime] = mapped_column(DateTime, default=datetime.utcnow, nullable=False)

<<<<<<< HEAD
    run: Mapped[ProcedureRun] = relationship(
        "ProcedureRun", back_populates="step_states"
=======
    run: Mapped[ProcedureRun] = relationship("ProcedureRun", back_populates="step_states")


class ProcedureRunChecklistStatus(Base):
    __tablename__ = "procedure_run_checklist_statuses"
    __table_args__ = (
        UniqueConstraint("run_id", "checklist_item_id", name="uq_run_checklist_item"),
    )

    id: Mapped[str] = mapped_column(String, primary_key=True, default=_generate_uuid)
    run_id: Mapped[str] = mapped_column(
        String, ForeignKey("procedure_runs.id", ondelete="CASCADE"), nullable=False
    )
    checklist_item_id: Mapped[str] = mapped_column(
        String, ForeignKey("procedure_step_checklist_items.id", ondelete="CASCADE"), nullable=False
    )
    completed: Mapped[bool] = mapped_column(Boolean, default=False, nullable=False)
    completed_at: Mapped[Optional[datetime]] = mapped_column(DateTime, nullable=True)

    run: Mapped[ProcedureRun] = relationship("ProcedureRun", back_populates="checklist_statuses")
    checklist_item: Mapped[ProcedureStepChecklistItem] = relationship(
        "ProcedureStepChecklistItem",
        back_populates="run_statuses",
>>>>>>> df5c3f7b
    )


class AuditEvent(Base):
    __tablename__ = "audit_events"
    __table_args__ = (
        Index("ix_audit_events_entity", "entity_type", "entity_id"),
        Index("ix_audit_events_actor", "actor"),
        Index("ix_audit_events_occurred_at", "occurred_at"),
    )

    id: Mapped[str] = mapped_column(String, primary_key=True, default=_generate_uuid)
    actor: Mapped[str] = mapped_column(String(255), nullable=False)
    occurred_at: Mapped[datetime] = mapped_column(DateTime, default=datetime.utcnow, nullable=False)
    action: Mapped[str] = mapped_column(String(255), nullable=False)
    entity_type: Mapped[str] = mapped_column(String(255), nullable=False)
    entity_id: Mapped[str] = mapped_column(String(255), nullable=False)
    payload_diff: Mapped[Dict[str, object]] = mapped_column(JSON, nullable=False, default=dict)


class WebRTCSession(Base):
    """Persisted WebRTC signaling session state."""

    __tablename__ = "webrtc_sessions"

    id: Mapped[str] = mapped_column(String, primary_key=True, default=_generate_uuid)
    client_id: Mapped[str] = mapped_column(String(255), nullable=False)
    responder_id: Mapped[Optional[str]] = mapped_column(String(255), nullable=True)
    status: Mapped[str] = mapped_column(String(50), nullable=False, default="awaiting_answer")
    offer_sdp: Mapped[str] = mapped_column(Text, nullable=False)
    answer_sdp: Mapped[Optional[str]] = mapped_column(Text, nullable=True)
    session_metadata: Mapped[Dict[str, object]] = mapped_column(
        "metadata", MutableDict.as_mutable(JSON), nullable=False, default=dict
    )
    responder_metadata: Mapped[Dict[str, object]] = mapped_column(
        MutableDict.as_mutable(JSON), nullable=False, default=dict
    )
    ice_candidates: Mapped[List[Dict[str, object]]] = mapped_column(
        MutableList.as_mutable(JSON), nullable=False, default=list
    )
    created_at: Mapped[datetime] = mapped_column(DateTime, default=datetime.utcnow, nullable=False)
    updated_at: Mapped[datetime] = mapped_column(
        DateTime, default=datetime.utcnow, onupdate=datetime.utcnow, nullable=False
    )<|MERGE_RESOLUTION|>--- conflicted
+++ resolved
@@ -216,8 +216,6 @@
         cascade="all, delete-orphan",
         order_by="ProcedureRunStepState.committed_at",
     )
-<<<<<<< HEAD
-=======
     checklist_statuses: Mapped[List["ProcedureRunChecklistStatus"]] = relationship(
         "ProcedureRunChecklistStatus",
         back_populates="run",
@@ -303,7 +301,6 @@
     checklist_item: Mapped[ProcedureStepChecklistItem] = relationship(
         "ProcedureStepChecklistItem", back_populates="run_states"
     )
->>>>>>> df5c3f7b
 
 
 class ProcedureRunStepState(Base):
@@ -316,10 +313,8 @@
     payload: Mapped[Dict[str, object]] = mapped_column(JSON, nullable=False, default=dict)
     committed_at: Mapped[datetime] = mapped_column(DateTime, default=datetime.utcnow, nullable=False)
 
-<<<<<<< HEAD
     run: Mapped[ProcedureRun] = relationship(
         "ProcedureRun", back_populates="step_states"
-=======
     run: Mapped[ProcedureRun] = relationship("ProcedureRun", back_populates="step_states")
 
 
@@ -343,7 +338,6 @@
     checklist_item: Mapped[ProcedureStepChecklistItem] = relationship(
         "ProcedureStepChecklistItem",
         back_populates="run_statuses",
->>>>>>> df5c3f7b
     )
 
 
