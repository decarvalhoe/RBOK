--- conflicted
+++ resolved
@@ -4,11 +4,8 @@
 from datetime import datetime
 from typing import Dict, List, Optional
 
-<<<<<<< HEAD
-=======
 from sqlalchemy import DateTime, ForeignKey, Index, String, Text, JSON, UniqueConstraint
 from sqlalchemy.orm import relationship, Mapped, mapped_column
->>>>>>> d6987a27
 from sqlalchemy import JSON, DateTime, ForeignKey, String, Text, UniqueConstraint
 from sqlalchemy.orm import Mapped, mapped_column, relationship
 
