from __future__ import annotations

import uuid
from datetime import datetime
from typing import Dict, List, Optional

<<<<<<< HEAD
from sqlalchemy import DateTime, ForeignKey, Index, String, Text, JSON, UniqueConstraint
from sqlalchemy.orm import relationship, Mapped, mapped_column
=======
from sqlalchemy import JSON, DateTime, ForeignKey, String, Text, UniqueConstraint
from sqlalchemy.orm import Mapped, mapped_column, relationship
>>>>>>> fc5d500b

from .database import Base


def _generate_uuid() -> str:
    return str(uuid.uuid4())


class Procedure(Base):
    __tablename__ = "procedures"

    id: Mapped[str] = mapped_column(String, primary_key=True, default=_generate_uuid)
    name: Mapped[str] = mapped_column(String(255), nullable=False)
    description: Mapped[str] = mapped_column(Text, nullable=False)

    steps: Mapped[List["ProcedureStep"]] = relationship(
        "ProcedureStep",
        back_populates="procedure",
        cascade="all, delete-orphan",
        order_by="ProcedureStep.position",
    )


class ProcedureStep(Base):
    __tablename__ = "procedure_steps"
    __table_args__ = (UniqueConstraint("procedure_id", "key", name="uq_procedure_step_key"),)

    id: Mapped[str] = mapped_column(String, primary_key=True, default=_generate_uuid)
    procedure_id: Mapped[str] = mapped_column(
        String, ForeignKey("procedures.id", ondelete="CASCADE"), nullable=False
    )
    key: Mapped[str] = mapped_column(String(255), nullable=False)
    title: Mapped[str] = mapped_column(String(255), nullable=False)
    prompt: Mapped[str] = mapped_column(Text, nullable=False)
    slots: Mapped[List[dict]] = mapped_column(JSON, nullable=False, default=list)
    position: Mapped[int] = mapped_column(default=0, nullable=False)

    procedure: Mapped[Procedure] = relationship("Procedure", back_populates="steps")


class ProcedureRun(Base):
    __tablename__ = "procedure_runs"

    id: Mapped[str] = mapped_column(String, primary_key=True, default=_generate_uuid)
    procedure_id: Mapped[str] = mapped_column(
        String, ForeignKey("procedures.id", ondelete="CASCADE"), nullable=False
    )
    user_id: Mapped[str] = mapped_column(String(255), nullable=False)
    state: Mapped[str] = mapped_column(String(50), nullable=False)
    created_at: Mapped[datetime] = mapped_column(DateTime, default=datetime.utcnow, nullable=False)
    closed_at: Mapped[Optional[datetime]] = mapped_column(DateTime, nullable=True)

    procedure: Mapped[Procedure] = relationship("Procedure")


class ProcedureRunStepState(Base):
    __tablename__ = "procedure_run_step_states"
    __table_args__ = (UniqueConstraint("run_id", "step_key", name="uq_run_step"),)

    id: Mapped[str] = mapped_column(String, primary_key=True, default=_generate_uuid)
    run_id: Mapped[str] = mapped_column(String, ForeignKey("procedure_runs.id", ondelete="CASCADE"), nullable=False)
    step_key: Mapped[str] = mapped_column(String(255), nullable=False)
    payload: Mapped[Dict[str, object]] = mapped_column(JSON, nullable=False, default=dict)
    committed_at: Mapped[datetime] = mapped_column(DateTime, default=datetime.utcnow, nullable=False)

    run: Mapped[ProcedureRun] = relationship("ProcedureRun")


class AuditEvent(Base):
    __tablename__ = "audit_events"
    __table_args__ = (
        Index("ix_audit_events_entity", "entity_type", "entity_id"),
        Index("ix_audit_events_actor", "actor"),
        Index("ix_audit_events_occurred_at", "occurred_at"),
    )

    id: Mapped[str] = mapped_column(String, primary_key=True, default=_generate_uuid)
    actor: Mapped[str] = mapped_column(String(255), nullable=False)
    occurred_at: Mapped[datetime] = mapped_column(DateTime, default=datetime.utcnow, nullable=False)
    action: Mapped[str] = mapped_column(String(255), nullable=False)
    entity_type: Mapped[str] = mapped_column(String(255), nullable=False)
    entity_id: Mapped[str] = mapped_column(String(255), nullable=False)
    payload_diff: Mapped[Dict[str, object]] = mapped_column(JSON, nullable=False, default=dict)<|MERGE_RESOLUTION|>--- conflicted
+++ resolved
@@ -4,13 +4,10 @@
 from datetime import datetime
 from typing import Dict, List, Optional
 
-<<<<<<< HEAD
 from sqlalchemy import DateTime, ForeignKey, Index, String, Text, JSON, UniqueConstraint
 from sqlalchemy.orm import relationship, Mapped, mapped_column
-=======
 from sqlalchemy import JSON, DateTime, ForeignKey, String, Text, UniqueConstraint
 from sqlalchemy.orm import Mapped, mapped_column, relationship
->>>>>>> fc5d500b
 
 from .database import Base
 
