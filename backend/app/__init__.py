"""Réalisons backend package."""

<<<<<<< HEAD
from __future__ import annotations

from importlib import import_module
from typing import TYPE_CHECKING

if TYPE_CHECKING:  # pragma: no cover - typing helper
    from .main import app as app


def __getattr__(name: str):  # pragma: no cover - thin wrapper
    if name == "app":
        module = import_module("app.main")
        return module.app
    raise AttributeError(f"module 'app' has no attribute {name!r}")

=======
import os
>>>>>>> ccebb2c3

if not os.getenv("RBOK_SKIP_MAIN_IMPORT"):
    from .main import app

    __all__ = ["app"]
else:  # pragma: no cover - used for tooling (e.g. Alembic)
    __all__ = []<|MERGE_RESOLUTION|>--- conflicted
+++ resolved
@@ -1,6 +1,5 @@
 """Réalisons backend package."""
 
-<<<<<<< HEAD
 from __future__ import annotations
 
 from importlib import import_module
@@ -16,9 +15,7 @@
         return module.app
     raise AttributeError(f"module 'app' has no attribute {name!r}")
 
-=======
 import os
->>>>>>> ccebb2c3
 
 if not os.getenv("RBOK_SKIP_MAIN_IMPORT"):
     from .main import app
