from __future__ import annotations

"""FastAPI entry-point for the Réalisons backend."""

import logging
import os
import time
import uuid
from contextvars import ContextVar
from typing import Any, Callable, Dict, List, Optional

import structlog
from fastapi import Depends, FastAPI, HTTPException, Request, status
from fastapi.middleware.cors import CORSMiddleware
from fastapi.responses import JSONResponse, Response
from opentelemetry import trace
from opentelemetry._logs import set_logger_provider
from opentelemetry.exporter.otlp.proto.http._log_exporter import OTLPLogExporter
from opentelemetry.exporter.otlp.proto.http.trace_exporter import OTLPSpanExporter
from opentelemetry.instrumentation.fastapi import FastAPIInstrumentor
from opentelemetry.sdk._logs import LoggerProvider, LoggingHandler
from opentelemetry.sdk._logs.export import BatchLogRecordProcessor
from opentelemetry.sdk.resources import Resource
from opentelemetry.sdk.trace import TracerProvider
from opentelemetry.sdk.trace.export import BatchSpanProcessor
from prometheus_client import CONTENT_TYPE_LATEST, Counter, Gauge, Histogram, REGISTRY, generate_latest
from pydantic import BaseModel, Field
from sqlalchemy import text
from starlette.middleware.base import BaseHTTPMiddleware
from structlog.contextvars import bind_contextvars, unbind_contextvars
from structlog.stdlib import ProcessorFormatter

from opentelemetry import trace
from opentelemetry._logs import set_logger_provider
from opentelemetry.exporter.otlp.proto.http._log_exporter import OTLPLogExporter
from opentelemetry.exporter.otlp.proto.http.trace_exporter import OTLPSpanExporter
from opentelemetry.instrumentation.fastapi import FastAPIInstrumentor
from opentelemetry.sdk._logs import LoggingHandler, LoggerProvider
from opentelemetry.sdk._logs.export import BatchLogRecordProcessor
from opentelemetry.sdk.resources import Resource
from opentelemetry.sdk.trace import TracerProvider
from opentelemetry.sdk.trace.export import BatchSpanProcessor

from slowapi import Limiter
from slowapi.errors import RateLimitExceeded
from slowapi.middleware import SlowAPIMiddleware
from slowapi.util import get_remote_address

<<<<<<< HEAD
from .api.procedures import router as procedures_router
=======
from opentelemetry import trace
from opentelemetry._logs import set_logger_provider
from opentelemetry.exporter.otlp.proto.http._log_exporter import OTLPLogExporter
from opentelemetry.exporter.otlp.proto.http.trace_exporter import OTLPSpanExporter
from opentelemetry.instrumentation.fastapi import FastAPIInstrumentor
from opentelemetry.sdk._logs import LoggingHandler, LoggerProvider
from opentelemetry.sdk._logs.export import BatchLogRecordProcessor
from opentelemetry.sdk.resources import Resource
from opentelemetry.sdk.trace import TracerProvider
from opentelemetry.sdk.trace.export import BatchSpanProcessor

from .api.procedures import router as procedures_router
from .api.runs import router as runs_router
>>>>>>> b842c0aa
from .api.webrtc import router as webrtc_router
from .cache import get_redis_client
from .config import Settings, get_settings
from .database import engine, get_db
from .env import analyse_environment, validate_environment
from .observability import Observability

logger = logging.getLogger("rbok.api")
correlation_id_var: ContextVar[Optional[str]] = ContextVar("correlation_id", default=None)
_tracing_configured = False


class CorrelationIdFilter(logging.Filter):
    """Inject the correlation identifier into log records."""

    def filter(self, record: logging.LogRecord) -> bool:  # pragma: no cover - logging helper
        record.correlation_id = correlation_id_var.get() or "unknown"
        return True


def _add_correlation_id(
    _: Any,
    __: str,
    event_dict: Dict[str, Any],
) -> Dict[str, Any]:  # pragma: no cover - logging helper
    event_dict.setdefault("correlation_id", correlation_id_var.get() or "unknown")
    return event_dict


def _configure_otlp_logging(service_name: str) -> None:
    """Attach an OTLP handler when OTLP environment variables are provided."""

    if not (
        os.getenv("OTEL_EXPORTER_OTLP_ENDPOINT")
        or os.getenv("OTEL_EXPORTER_OTLP_LOGS_ENDPOINT")
    ):
        return

    root_logger = logging.getLogger()
    try:
        resource = Resource.create(
            {"service.name": os.getenv("OTEL_SERVICE_NAME", service_name)}
        )
        logger_provider = LoggerProvider(resource=resource)
        exporter = OTLPLogExporter()
        logger_provider.add_log_record_processor(BatchLogRecordProcessor(exporter))
        set_logger_provider(logger_provider)
        otlp_handler = LoggingHandler(level=logging.NOTSET, logger_provider=logger_provider)
        root_logger.addHandler(otlp_handler)
        root_logger.debug(
            "OTLP log exporter configured",
            extra={"service_name": resource.attributes.get("service.name")},
        )
    except Exception:  # pragma: no cover - defensive
        root_logger.exception("Failed to configure OTLP log exporter")


def configure_logging(service_name: str = "rbok-backend") -> None:
    """Configure structured logging with correlation identifiers."""

    timestamper = structlog.processors.TimeStamper(fmt="iso", utc=True)
    shared_processors = [
        structlog.contextvars.merge_contextvars,
        _add_correlation_id,
        structlog.stdlib.add_log_level,
        structlog.stdlib.add_logger_name,
        timestamper,
        structlog.processors.format_exc_info,
    ]

    formatter = ProcessorFormatter(
        processor=structlog.processors.JSONRenderer(),
        foreign_pre_chain=shared_processors,
    )

    handler = logging.StreamHandler()
    handler.setFormatter(formatter)
    handler.addFilter(CorrelationIdFilter())

    root_logger = logging.getLogger()
    root_logger.handlers = [handler]
    root_logger.setLevel(logging.INFO)

    old_factory = logging.getLogRecordFactory()

    def record_factory(*args, **kwargs):  # type: ignore[override]
        record = old_factory(*args, **kwargs)
        if not hasattr(record, "correlation_id"):
            record.correlation_id = correlation_id_var.get() or "unknown"
        return record

    logging.setLogRecordFactory(record_factory)

    structlog.configure(
        processors=shared_processors + [ProcessorFormatter.wrap_for_formatter],
        context_class=dict,
        logger_factory=structlog.stdlib.LoggerFactory(),
        wrapper_class=structlog.stdlib.BoundLogger,
        cache_logger_on_first_use=True,
    )

    _configure_otlp_logging(service_name)


configure_logging()


def _parse_otlp_headers(raw_value: Optional[str]) -> Dict[str, str]:
    headers: Dict[str, str] = {}
    if not raw_value:
        return headers
    for item in raw_value.split(","):
        if "=" not in item:
            continue
        key, value = item.split("=", 1)
        key = key.strip()
        if not key:
            continue
        headers[key] = value.strip()
    return headers


def configure_tracing(app: FastAPI) -> None:
    """Initialise OpenTelemetry tracing for the service."""

    global _tracing_configured
    if _tracing_configured:
        return

    current_provider = trace.get_tracer_provider()
    if isinstance(current_provider, TracerProvider) and getattr(
        current_provider, "_rbok_service", None
    ) == "rbok-backend":
        _tracing_configured = True
        return

    endpoint = os.getenv("OTEL_EXPORTER_OTLP_ENDPOINT")
    if not endpoint:
        _tracing_configured = True
        return

    current = trace.get_tracer_provider()
    if isinstance(current, TracerProvider) and getattr(current, "_rbok_service", None) == "rbok-backend":
        _tracing_configured = True
    if not (
        os.getenv("OTEL_EXPORTER_OTLP_ENDPOINT")
        or os.getenv("OTEL_EXPORTER_OTLP_TRACES_ENDPOINT")
    ):
        return

    endpoint = os.getenv("OTEL_EXPORTER_OTLP_ENDPOINT", "http://otel-collector:4318")
    exporter = OTLPSpanExporter(
        endpoint=f"{endpoint.rstrip('/')}/v1/traces",
        headers=_parse_otlp_headers(os.getenv("OTEL_EXPORTER_OTLP_HEADERS")) or None,
    )
    provider = TracerProvider(
        resource=Resource.create({"service.name": "rbok-backend"}),
    )
    setattr(provider, "_rbok_service", "rbok-backend")
    provider.add_span_processor(BatchSpanProcessor(exporter))
    trace.set_tracer_provider(provider)
    FastAPIInstrumentor().instrument_app(app, tracer_provider=provider)
    _tracing_configured = True


def configure_rate_limiter(app: FastAPI, settings: Settings) -> None:
    """Configure SlowAPI rate limiting according to runtime settings."""

    default_limits: List[str] = []
    if settings.rate_limit_default:
        default_limits = [settings.rate_limit_default]

    limiter = Limiter(
        key_func=get_remote_address,
        default_limits=default_limits,
        headers_enabled=settings.rate_limit_headers_enabled,
        enabled=settings.rate_limit_enabled,
    )
    app.state.limiter = limiter

    if not any(middleware.cls is SlowAPIMiddleware for middleware in app.user_middleware):
        app.add_middleware(SlowAPIMiddleware)

    async def rate_limit_exceeded_handler(
        request: Request, exc: RateLimitExceeded
    ) -> JSONResponse:
        response = JSONResponse(
            {"error": f"Rate limit exceeded: {exc.detail}"},
            status_code=status.HTTP_429_TOO_MANY_REQUESTS,
        )

        if settings.rate_limit_headers_enabled:
            current_limit = getattr(request.state, "view_rate_limit", None)
            if current_limit is not None:
                response = limiter._inject_headers(response, current_limit)
            elif exc.limit is not None and exc.limit.limit is not None:
                response.headers.setdefault(
                    "X-RateLimit-Limit", str(exc.limit.limit.amount)
                )
                retry_after = exc.limit.limit.get_expiry()
                response.headers.setdefault("Retry-After", str(retry_after))

        return response

    app.add_exception_handler(RateLimitExceeded, rate_limit_exceeded_handler)


class CorrelationIdMiddleware(BaseHTTPMiddleware):
    """Attach correlation identifiers and timing information to responses."""

    async def dispatch(self, request: Request, call_next):  # type: ignore[override]
        correlation_id = request.headers.get("X-Correlation-ID", str(uuid.uuid4()))
        token = correlation_id_var.set(correlation_id)
        bind_contextvars(correlation_id=correlation_id)
        start = time.perf_counter()
        try:
            response = await call_next(request)
        except Exception:
            logger.exception("Unhandled exception during request", extra={"path": request.url.path})
            raise
        finally:
            duration_ms = (time.perf_counter() - start) * 1000
            correlation_id_var.reset(token)
            unbind_contextvars("correlation_id")
            logger.info(
                "Request completed",
                extra={"path": request.url.path, "method": request.method, "duration_ms": round(duration_ms, 2)},
            )
        current_span = trace.get_current_span()
        if current_span and current_span.is_recording():
            current_span.set_attribute("correlation.id", correlation_id)
            current_span.set_attribute("http.server_duration_ms", round(duration_ms, 2))
        response.headers["X-Correlation-ID"] = correlation_id
        response.headers["X-Process-Time-ms"] = f"{duration_ms:.2f}"
        return response


app = FastAPI(title="Réalisons API", version="0.3.0")
configure_tracing(app)

telemetry = Observability(app, service_name="rbok-backend")
app.state.telemetry = telemetry


settings = get_settings()
configure_rate_limiter(app, settings)
app.add_middleware(
    CORSMiddleware,
    allow_origins=settings.allow_origins,
    allow_credentials=True,
    allow_methods=["*"],
    allow_headers=["*"],
)
app.add_middleware(CorrelationIdMiddleware)
app.include_router(procedures_router)
app.include_router(webrtc_router)
app.include_router(procedures_router)
app.include_router(runs_router)


if "REQUEST_DURATION" not in globals():
    REQUEST_DURATION = Histogram(
        "backend_request_duration_seconds",
        "Time spent processing requests",
        labelnames=("method", "path", "status_code"),
    )
if "REQUEST_COUNT" not in globals():
    REQUEST_COUNT = Counter(
        "backend_request_total",
        "Total number of processed requests",
        labelnames=("method", "path", "status_code"),
    )
if "DATABASE_HEALTH" not in globals():
    DATABASE_HEALTH = Gauge(
        "backend_database_up",
        "Database connectivity status (1=up, 0=down)",
    )
if "CACHE_HEALTH" not in globals():
    CACHE_HEALTH = Gauge(
        "backend_cache_up",
        "Cache connectivity status (1=up, 0=down)",
    )


def _register_metric(name: str, factory: Callable[[], Any]):
    try:
        return factory()
    except ValueError:
        existing = REGISTRY._names_to_collectors.get(name)
        if existing is None:  # pragma: no cover - defensive path
            raise
        return existing


REQUEST_DURATION = _register_metric(
def _get_or_create_metric(factory, *args, **kwargs):
    name = args[0] if args else kwargs.get("name")
    try:
        return factory(*args, **kwargs)
    except ValueError as exc:  # pragma: no cover - defensive for reloads
        if "Duplicated timeseries" in str(exc) and name:
            existing = REGISTRY._names_to_collectors.get(name)
            if existing is not None:
                return existing
        raise


REQUEST_DURATION = _get_or_create_metric(
    Histogram,
    "backend_request_duration_seconds",
    lambda: Histogram(
        "backend_request_duration_seconds",
        "Time spent processing requests",
        labelnames=("method", "path", "status_code"),
    ),
)
REQUEST_COUNT = _register_metric(
REQUEST_COUNT = _get_or_create_metric(
    Counter,
    "backend_request_total",
    lambda: Counter(
        "backend_request_total",
        "Total number of processed requests",
        labelnames=("method", "path", "status_code"),
    ),
)
DATABASE_HEALTH = _register_metric(
DATABASE_HEALTH = _get_or_create_metric(
    Gauge,
    "backend_database_up",
    lambda: Gauge(
        "backend_database_up",
        "Database connectivity status (1=up, 0=down)",
    ),
)
CACHE_HEALTH = _register_metric(
CACHE_HEALTH = _get_or_create_metric(
    Gauge,
    "backend_cache_up",
    lambda: Gauge(
        "backend_cache_up",
        "Cache connectivity status (1=up, 0=down)",
    ),
)


@app.middleware("http")
async def metrics_middleware(request: Request, call_next):  # type: ignore[override]
    if request.url.path == "/metrics":
        return await call_next(request)

    start_time = time.perf_counter()
    status_code = status.HTTP_500_INTERNAL_SERVER_ERROR
    try:
        response = await call_next(request)
        status_code = response.status_code
        return response
    finally:
        elapsed = time.perf_counter() - start_time
        labels = {
            "method": request.method,
            "path": request.url.path,
            "status_code": str(status_code),
        }
        REQUEST_DURATION.labels(**labels).observe(elapsed)
        REQUEST_COUNT.labels(**labels).inc()


class ChatRequest(BaseModel):
    message: str = Field(..., min_length=1, max_length=4096)


class ChatResponse(BaseModel):
    role: str = "assistant"
    content: str


@app.get("/")
async def root() -> Dict[str, str]:
    return {"status": "ok"}


@app.get("/health", include_in_schema=False)
async def health() -> Dict[str, Any]:
    return await healthz()


@app.get("/healthz")
async def healthz() -> Dict[str, Any]:
    """Return missing or insecure configuration details."""

    analysis = analyse_environment()
    return {"status": "ok", "missing": analysis["missing"], "insecure": analysis["insecure"]}


@app.post("/chat", response_model=ChatResponse)
async def chat(payload: ChatRequest) -> ChatResponse:
    """Return a canned assistant response for demo purposes."""

    reply = f"Message reçu: {payload.message.strip()}"
    logger.info("Chat message processed", extra={"length": len(payload.message)})
    return ChatResponse(content=reply)


@app.get("/config/webrtc", response_class=JSONResponse)
async def get_webrtc_public_config(settings: Settings = Depends(get_settings)) -> JSONResponse:
    """Expose ICE server configuration (alias for compatibility)."""

    if not settings.webrtc_stun_servers and not settings.webrtc_turn_servers:
        return JSONResponse({"ice_servers": []})

    ice_servers: List[Dict[str, Any]] = []
    if settings.webrtc_stun_servers:
        ice_servers.append({"urls": settings.webrtc_stun_servers})
    if settings.webrtc_turn_servers:
        ice_servers.append(
            {
                "urls": settings.webrtc_turn_servers,
                "username": settings.webrtc_turn_username,
                "credential": settings.webrtc_turn_password,
            }
        )
    return JSONResponse({"ice_servers": ice_servers})


def _refresh_dependency_metrics() -> None:
    """Update gauges describing database and cache health."""

    db_status = 0
    try:
        with engine.connect() as connection:
            connection.execute(text("SELECT 1"))
        db_status = 1
    except Exception as exc:  # pragma: no cover - defensive monitoring path
        logger.warning("Database health probe failed", exc_info=exc)
    DATABASE_HEALTH.set(db_status)

    cache_status = 0
    try:
        redis_client = get_redis_client()
        redis_client.ping()
        cache_status = 1
    except Exception as exc:  # pragma: no cover - defensive monitoring path
        logger.warning("Cache health probe failed", exc_info=exc)
    CACHE_HEALTH.set(cache_status)


@app.get("/metrics")
async def metrics() -> Response:
    _refresh_dependency_metrics()
    payload = generate_latest()
    return Response(content=payload, media_type=CONTENT_TYPE_LATEST)


__all__ = ["app", "configure_rate_limiter", "get_db"]<|MERGE_RESOLUTION|>--- conflicted
+++ resolved
@@ -46,9 +46,7 @@
 from slowapi.middleware import SlowAPIMiddleware
 from slowapi.util import get_remote_address
 
-<<<<<<< HEAD
 from .api.procedures import router as procedures_router
-=======
 from opentelemetry import trace
 from opentelemetry._logs import set_logger_provider
 from opentelemetry.exporter.otlp.proto.http._log_exporter import OTLPLogExporter
@@ -62,7 +60,6 @@
 
 from .api.procedures import router as procedures_router
 from .api.runs import router as runs_router
->>>>>>> b842c0aa
 from .api.webrtc import router as webrtc_router
 from .cache import get_redis_client
 from .config import Settings, get_settings
