--- conflicted
+++ resolved
@@ -46,7 +46,6 @@
 from slowapi.middleware import SlowAPIMiddleware
 from slowapi.util import get_remote_address
 
-<<<<<<< HEAD
 from opentelemetry import trace
 from opentelemetry._logs import set_logger_provider
 from opentelemetry.exporter.otlp.proto.http._log_exporter import OTLPLogExporter
@@ -58,8 +57,6 @@
 from opentelemetry.sdk.trace import TracerProvider
 from opentelemetry.sdk.trace.export import BatchSpanProcessor
 
-=======
->>>>>>> b155d85f
 from .api.procedures import router as procedures_router
 from .api.runs import router as runs_router
 from .api.webrtc import router as webrtc_router
@@ -191,7 +188,6 @@
     if _tracing_configured:
         return
 
-<<<<<<< HEAD
     current_provider = trace.get_tracer_provider()
     if isinstance(current_provider, TracerProvider) and getattr(
         current_provider, "_rbok_service", None
@@ -204,7 +200,6 @@
         _tracing_configured = True
         return
 
-=======
     current = trace.get_tracer_provider()
     if isinstance(current, TracerProvider) and getattr(current, "_rbok_service", None) == "rbok-backend":
         _tracing_configured = True
@@ -215,7 +210,6 @@
         return
 
     endpoint = os.getenv("OTEL_EXPORTER_OTLP_ENDPOINT", "http://otel-collector:4318")
->>>>>>> b155d85f
     exporter = OTLPSpanExporter(
         endpoint=f"{endpoint.rstrip('/')}/v1/traces",
         headers=_parse_otlp_headers(os.getenv("OTEL_EXPORTER_OTLP_HEADERS")) or None,
@@ -323,7 +317,6 @@
 app.include_router(webrtc_router)
 app.include_router(procedures_router)
 app.include_router(runs_router)
-<<<<<<< HEAD
 
 
 if "REQUEST_DURATION" not in globals():
@@ -348,7 +341,6 @@
         "backend_cache_up",
         "Cache connectivity status (1=up, 0=down)",
     )
-=======
 
 
 def _register_metric(name: str, factory: Callable[[], Any]):
@@ -411,7 +403,6 @@
         "Cache connectivity status (1=up, 0=down)",
     ),
 )
->>>>>>> b155d85f
 
 
 @app.middleware("http")
