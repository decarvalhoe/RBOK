<<<<<<< HEAD
"""Main FastAPI application for the Réalisons backend."""
from __future__ import annotations

=======
from __future__ import annotations

import json
>>>>>>> 87c1a1f3
import logging
import time
import uuid
from contextvars import ContextVar
from copy import deepcopy
from datetime import datetime
from typing import Dict, List, Optional

<<<<<<< HEAD
from fastapi import Depends, FastAPI, HTTPException, Request, Response, status
from fastapi.middleware.cors import CORSMiddleware
from fastapi.responses import JSONResponse
from fastapi.security import OAuth2PasswordRequestForm
from pydantic import BaseModel, ConfigDict, Field, ValidationError
from slowapi import Limiter, _rate_limit_exceeded_handler
from slowapi.errors import RateLimitExceeded
from slowapi.middleware import SlowAPIMiddleware
from slowapi.util import get_remote_address
from starlette.middleware.base import BaseHTTPMiddleware

from .auth import Token, authenticate_user, create_access_token, require_role
from .config import Settings, get_settings

limiter = Limiter(key_func=get_remote_address)
_active_settings: Optional[Settings] = None

class CorrelationIdFilter(logging.Filter):
    """Inject the current correlation identifier into log records."""

    def filter(self, record: logging.LogRecord) -> bool:  # pragma: no cover - logging utility
=======
from fastapi import Body, Depends, FastAPI, HTTPException, Request, status
from typing import Any, Dict, List, Optional

from fastapi import Depends, FastAPI, HTTPException, Request, status
from fastapi.middleware.cors import CORSMiddleware
from fastapi.responses import JSONResponse
from fastapi.security import OAuth2PasswordRequestForm
from pydantic import BaseModel, ConfigDict, Field
from starlette.middleware.base import BaseHTTPMiddleware
from redis.exceptions import RedisError
from sqlalchemy.orm import Session, selectinload
from starlette.middleware.base import BaseHTTPMiddleware

from . import models
from .auth import (
    Token,
    User,
    authenticate_user,
    create_access_token,
    get_current_user_optional,
    require_role,
)
from .database import get_db
from .services import audit

from .auth import Token, authenticate_user, create_access_token, require_role
from .cache import get_redis_client
from .database import get_db

from .auth import Token, User, authenticate_user, create_access_token, require_role

logger = logging.getLogger("rbok.api")
correlation_id_var: ContextVar[Optional[str]] = ContextVar("correlation_id", default=None)


class CorrelationIdFilter(logging.Filter):
    """Inject the correlation id into structured log records."""

    def filter(self, record: logging.LogRecord) -> bool:  # pragma: no cover - logging helper
>>>>>>> 87c1a1f3
        record.correlation_id = correlation_id_var.get() or "unknown"
        return True


<<<<<<< HEAD
correlation_id_var: ContextVar[Optional[str]] = ContextVar("correlation_id", default=None)


def configure_logging() -> logging.Logger:
    logging.basicConfig(level=logging.INFO)
    logger = logging.getLogger("realison.api")
    handler = logging.StreamHandler()
    handler.setFormatter(
        logging.Formatter(
            "%(asctime)s %(levelname)s %(name)s [correlation_id=%(correlation_id)s] %(message)s"
        )
    )
    handler.addFilter(CorrelationIdFilter())
    logger.handlers = [handler]
    logger.setLevel(logging.INFO)
    logger.propagate = False
    return logger
=======
def configure_logging() -> logging.Logger:  # pragma: no cover - logging helper
def configure_logging() -> None:
    """Configure application level logging with correlation ids."""

    logging.basicConfig(
        level=logging.INFO,
        format="%(asctime)s %(levelname)s %(name)s [correlation_id=%(correlation_id)s] %(message)s",
    )
    logging.getLogger().addFilter(CorrelationIdFilter())
>>>>>>> 87c1a1f3


configure_logging()


class CorrelationIdMiddleware(BaseHTTPMiddleware):
<<<<<<< HEAD
    """Attach a correlation identifier and processing time to each response."""
=======
    """Attach a correlation id and timing information to each request."""
>>>>>>> 87c1a1f3

    async def dispatch(self, request: Request, call_next):  # pragma: no cover - middleware glue
    async def dispatch(self, request: Request, call_next):  # type: ignore[override]
    async def dispatch(self, request: Request, call_next):  # pragma: no cover - FastAPI interface
        correlation_id = request.headers.get("X-Correlation-ID", str(uuid.uuid4()))
        token = correlation_id_var.set(correlation_id)
<<<<<<< HEAD
        start = time.perf_counter()
        try:
            response = await call_next(request)
        except Exception:
            correlation_id_var.reset(token)
            raise
        duration_ms = (time.perf_counter() - start) * 1000
        correlation_id_var.reset(token)
=======
        start_time = time.perf_counter()
        try:
            response = await call_next(request)
        except Exception:  # pragma: no cover - defensive logging
            logger.exception("Unhandled exception", extra={"path": request.url.path})
            raise
        finally:
            duration_ms = round((time.perf_counter() - start_time) * 1000, 2)
            correlation_id_var.reset(token)
            logger.info(
                "Request completed",
                extra={
                    "path": request.url.path,
                    "method": request.method,
                    "duration_ms": duration_ms,
                },
            )
>>>>>>> 87c1a1f3
        response.headers["X-Correlation-ID"] = correlation_id
        response.headers["X-Process-Time-ms"] = f"{duration_ms:.2f}"
        return response


<<<<<<< HEAD
THROTTLE_RESPONSE_TEMPLATE: Dict[int, Dict[str, object]] = {
    429: {
        "description": "Too Many Requests",
        "content": {
            "application/json": {
                "example": {"detail": "Rate limit exceeded"},
            }
        },
        "headers": {
            "Retry-After": {
                "description": "Time in seconds before a subsequent request will be accepted.",
                "schema": {"type": "string"},
            },
            "X-RateLimit-Limit": {
                "description": "Request limit for the current window.",
                "schema": {"type": "string"},
            },
            "X-RateLimit-Remaining": {
                "description": "Remaining number of allowed requests in the current window.",
                "schema": {"type": "string"},
            },
            "X-RateLimit-Reset": {
                "description": "Unix timestamp indicating when the window resets.",
                "schema": {"type": "string"},
            },
        },
    }
}


def throttle_responses() -> Dict[int, Dict[str, object]]:
    """Return response documentation for throttled endpoints."""

    return deepcopy(THROTTLE_RESPONSE_TEMPLATE)


def default_rate_limit() -> str:
    """Return the default rate limit string for slowapi decorators."""

    settings_obj = _active_settings or get_settings()
    return settings_obj.rate_limit_default


class DomainError(Exception):
    """Base class for domain specific errors."""


class NotFoundError(DomainError):
    """Raised when an entity cannot be located."""


class ProcedureNotFoundError(NotFoundError):
    """Raised when a procedure cannot be found."""

=======
app = FastAPI(
    title="Réalisons API",
    description="API pour l'assistant procédural Réalisons",
    version="0.2.0",
    description=(
        "API pour l'assistant procédural Réalisons. Les opérations d'écriture nécessitent un token "
        "Bearer issu de l'endpoint `/auth/token`. Les administrateurs peuvent créer des procédures tandis "
        "que les utilisateurs standard ne peuvent lancer que des exécutions."
    ),
    version="0.1.0",
)

app.add_middleware(
    CORSMiddleware,
    allow_origins=["http://localhost:3000"],
    allow_credentials=True,
    allow_methods=["*"],
    allow_headers=["*"],
)
app.add_middleware(CorrelationIdMiddleware)
>>>>>>> 87c1a1f3

class RunNotFoundError(NotFoundError):
    """Raised when a run cannot be found."""

class ProcedureStepPayload(BaseModel):
    key: str
    title: str
    prompt: str
class ProcedureStep(BaseModel):
    key: str
    title: str
    prompt: str
    slots: List[Dict[str, str]] = Field(default_factory=list)
<<<<<<< HEAD
=======
    slots: List[Dict[str, Any]] = Field(default_factory=list)
>>>>>>> 87c1a1f3

    model_config = ConfigDict(from_attributes=True)


class ProcedurePayload(BaseModel):
class Procedure(BaseModel):
    model_config = ConfigDict(from_attributes=True)

    id: str
    name: str
    description: str
    steps: List[ProcedureStepPayload] = Field(default_factory=list)


class ProcedureResponse(ProcedurePayload):
    id: str

    model_config = ConfigDict(from_attributes=True)


<<<<<<< HEAD
=======
class ProcedureRunPayload(BaseModel):
    procedure_id: str
    user_id: Optional[str] = Field(default="default_user")
    state: str = Field(default="started")


class ProcedureRunUpdatePayload(BaseModel):
    state: Optional[str] = None
    closed_at: Optional[datetime] = None


class ProcedureRunResponse(BaseModel):
>>>>>>> 87c1a1f3
class ProcedureCreateRequest(BaseModel):
    name: str
    description: str
    steps: List[ProcedureStep] = Field(default_factory=list)


class ProcedureRun(BaseModel):
    model_config = ConfigDict(from_attributes=True)

    id: str
    procedure_id: str
    user_id: str
    state: str
    created_at: datetime
    closed_at: Optional[datetime] = None


<<<<<<< HEAD
=======


class RunStepCommitRequest(BaseModel):
    payload: Dict[str, Any]


class RunStepStateResponse(BaseModel):
    id: str
    run_id: str
    step_key: str
    payload: Dict[str, Any]
    committed_at: datetime

    model_config = ConfigDict(from_attributes=True)
class ProcedureRunCreateRequest(BaseModel):
    procedure_id: str
    user_id: Optional[str] = None


PROCEDURE_LIST_CACHE_KEY = "procedures:index"
PROCEDURE_LIST_TTL = 60
PROCEDURE_META_TTL = 120
PROCEDURE_STEPS_TTL = 300
RUN_DETAIL_TTL = 60


def procedure_meta_cache_key(procedure_id: str) -> str:
    return f"procedures:{procedure_id}:meta"
>>>>>>> 87c1a1f3

procedures_db: Dict[str, Procedure] = {}
runs_db: Dict[str, ProcedureRun] = {}

def procedure_steps_cache_key(procedure_id: str) -> str:
    return f"procedures:{procedure_id}:steps"

<<<<<<< HEAD
async def parse_procedure_request(request: Request) -> ProcedureCreateRequest:
    """Parse and validate a procedure creation payload from the request body."""

    data = await request.json()
    try:
        return ProcedureCreateRequest.model_validate(data)
    except ValidationError as exc:  # pragma: no cover - FastAPI surfaces as 422
        raise HTTPException(status_code=status.HTTP_422_UNPROCESSABLE_CONTENT, detail=exc.errors()) from exc


def configure_cors(app: FastAPI, settings: Settings) -> None:
    app.add_middleware(
        CORSMiddleware,
        allow_origins=settings.allow_origins,
        allow_credentials=True,
        allow_methods=["*"],
        allow_headers=["*"],
    )


def configure_rate_limiter(app: FastAPI, settings: Settings) -> None:
    global _active_settings
    _active_settings = settings
    limiter.enabled = settings.rate_limit_enabled
    limiter._headers_enabled = settings.rate_limit_headers_enabled  # type: ignore[attr-defined]
    app.state.settings = settings
    app.state.limiter = limiter
    if not getattr(app.state, "rate_limiter_configured", False):
        app.add_exception_handler(RateLimitExceeded, _rate_limit_exceeded_handler)
        app.add_middleware(SlowAPIMiddleware)
        app.state.rate_limiter_configured = True


def create_app(settings: Settings) -> FastAPI:
    app = FastAPI(
        title="Réalisons API",
        description=(
            "API pour l'assistant procédural Réalisons. "
            "Les opérations d'écriture nécessitent un token Bearer issu de l'endpoint `/auth/token`. "
            "Les administrateurs peuvent créer des procédures tandis que les utilisateurs standard peuvent uniquement lancer des exécutions."
        ),
        version="0.1.0",
    )
    app.state.settings = settings
    configure_cors(app, settings)
    configure_rate_limiter(app, settings)
    app.add_middleware(CorrelationIdMiddleware)
    return app


settings = get_settings()
app = create_app(settings)


@app.exception_handler(NotFoundError)
async def not_found_handler(request: Request, exc: NotFoundError) -> JSONResponse:
=======

def run_cache_key(run_id: str) -> str:
    return f"runs:{run_id}"


def _cache_get_json(key: str) -> Optional[Any]:
    try:
        cached = get_redis_client().get(key)
    except RedisError as exc:  # pragma: no cover - defensive logging
        logger.warning("Redis GET failed", extra={"key": key, "error": str(exc)})
        return None
    if cached is None:
        return None
    try:
        return json.loads(cached)
    except json.JSONDecodeError:  # pragma: no cover - corrupted cache entry
        logger.warning("Invalid JSON cached", extra={"key": key})
        return None


def _cache_set_json(key: str, value: Any, ttl: int) -> None:
    try:
        get_redis_client().setex(key, ttl, json.dumps(value))
    except RedisError as exc:  # pragma: no cover - defensive logging
        logger.warning("Redis SETEX failed", extra={"key": key, "error": str(exc)})


def _cache_delete(*keys: str) -> None:
    keys = tuple(filter(None, keys))
    if not keys:
        return
    try:
        get_redis_client().delete(*keys)
    except RedisError as exc:  # pragma: no cover - defensive logging
        logger.warning("Redis DELETE failed", extra={"keys": keys, "error": str(exc)})


def _combine_cached_procedure(procedure_id: str) -> Optional[Dict[str, Any]]:
    meta = _cache_get_json(procedure_meta_cache_key(procedure_id))
    steps = _cache_get_json(procedure_steps_cache_key(procedure_id))
    if meta is None or steps is None:
        return None
    combined: Dict[str, Any] = {"steps": steps, **meta}
    return combined


def _serialize_procedure(procedure: models.Procedure) -> Dict[str, Any]:
    return Procedure.model_validate(procedure).model_dump(mode="json")


def _serialize_run(run: models.ProcedureRun) -> Dict[str, Any]:
    return ProcedureRun.model_validate(run).model_dump(mode="json")


def _store_procedure_in_cache(procedure_data: Dict[str, Any]) -> None:
    procedure_id = procedure_data["id"]
    meta = {key: procedure_data[key] for key in ("id", "name", "description")}
    steps = procedure_data.get("steps", [])
    _cache_set_json(procedure_meta_cache_key(procedure_id), meta, PROCEDURE_META_TTL)
    _cache_set_json(procedure_steps_cache_key(procedure_id), steps, PROCEDURE_STEPS_TTL)


def _invalidate_procedure_cache(procedure_id: str) -> None:
    _cache_delete(procedure_meta_cache_key(procedure_id), procedure_steps_cache_key(procedure_id))


def _invalidate_procedure_list_cache() -> None:
    _cache_delete(PROCEDURE_LIST_CACHE_KEY)


def _store_procedure_index(procedures: List[Dict[str, Any]]) -> None:
    ids = [procedure["id"] for procedure in procedures]
    _cache_set_json(PROCEDURE_LIST_CACHE_KEY, ids, PROCEDURE_LIST_TTL)


class DomainError(Exception):
    """Base domain exception."""


class ProcedureNotFoundError(DomainError):
    """Raised when the requested procedure does not exist."""


class RunNotFoundError(DomainError):
    """Raised when the requested run does not exist."""


class AuditEventResponse(BaseModel):
    id: str
    actor: str
    occurred_at: datetime
    action: str
    entity_type: str
    entity_id: str
    payload_diff: Dict[str, Any]

    model_config = ConfigDict(from_attributes=True)


def _actor(current_user: Optional[User]) -> str:
    return current_user.username if current_user else "system"


def _serialise_procedure(procedure: models.Procedure) -> Dict[str, Any]:
    return {
        "id": procedure.id,
        "name": procedure.name,
        "description": procedure.description,
        "steps": [
            {
                "id": step.id,
                "key": step.key,
                "title": step.title,
                "prompt": step.prompt,
                "slots": step.slots,
                "position": step.position,
            }
            for step in sorted(procedure.steps, key=lambda s: s.position)
        ],
    }


def _serialise_run(run: models.ProcedureRun) -> Dict[str, Any]:
    return {
        "id": run.id,
        "procedure_id": run.procedure_id,
        "user_id": run.user_id,
        "state": run.state,
        "created_at": run.created_at.isoformat(),
        "closed_at": run.closed_at.isoformat() if run.closed_at else None,
    }


@app.exception_handler(HTTPException)
async def http_exception_handler(request: Request, exc: HTTPException) -> JSONResponse:  # pragma: no cover - wiring
>>>>>>> 87c1a1f3
    logger.warning(
        "HTTP exception raised",
        extra={"path": request.url.path, "detail": exc.detail, "status_code": exc.status_code},
    )
    return JSONResponse(status_code=exc.status_code, content={"detail": exc.detail})


@app.get("/")
        "Domain error",
        extra={"path": request.url.path, "error": exc.__class__.__name__},
    )
    return JSONResponse(status_code=404, content={"detail": str(exc) or exc.__class__.__name__})


@app.post("/auth/token", response_model=Token, tags=["auth"])
def login(form_data: OAuth2PasswordRequestForm = Depends()) -> Token:
    user = authenticate_user(form_data.username, form_data.password)
    if not user:
        raise HTTPException(
            status_code=status.HTTP_401_UNAUTHORIZED,
            detail="Incorrect username or password",
            headers={"WWW-Authenticate": "Bearer"},
        )
    access_token = create_access_token({"sub": user.username, "role": user.role})
    return Token(access_token=access_token)


<<<<<<< HEAD
@app.get("/", responses=throttle_responses())
@limiter.limit(default_rate_limit)
def read_root(request: Request, response: Response) -> Dict[str, str]:  # noqa: D401 - simple handler
=======
@app.get("/")
def root() -> Dict[str, str]:
def read_root() -> Dict[str, str]:
>>>>>>> 87c1a1f3
    logger.debug("Root endpoint accessed")
    return {"message": "Bienvenue sur l'API de l'assistant Réalisons v0.2"}


<<<<<<< HEAD
@app.get("/health", responses=throttle_responses())
@limiter.limit(default_rate_limit)
def health_check(request: Request, response: Response) -> Dict[str, str]:
=======
@app.get("/health")
def health_check() -> Dict[str, str]:
>>>>>>> 87c1a1f3
    logger.debug("Health check requested")
    return {"status": "healthy", "version": "0.2.0"}


<<<<<<< HEAD
@app.post("/auth/token", response_model=Token, tags=["auth"], responses=throttle_responses())
@limiter.limit(default_rate_limit)
def login(
    request: Request,
    response: Response,
    form_data=Depends(OAuth2PasswordRequestForm),
) -> Token:
=======
@app.post("/auth/token", response_model=Token, tags=["auth"])
def login(form_data: OAuth2PasswordRequestForm = Depends()):
    user = authenticate_user(form_data.username, form_data.password)
    if not user:
        raise HTTPException(
            status_code=status.HTTP_401_UNAUTHORIZED,
            detail="Incorrect username or password",
            headers={"WWW-Authenticate": "Bearer"},
        )
    access_token = create_access_token({"sub": user.username, "role": user.role})
    return {"access_token": access_token, "token_type": "bearer"}


@app.get("/procedures", response_model=List[ProcedureResponse])
def list_procedures(db: Session = Depends(get_db)):
    procedures = (
        db.query(models.Procedure)
        .options(selectinload(models.Procedure.steps))
        .order_by(models.Procedure.name)
        .all()
    )
    return procedures


@app.post(
    "/procedures",
    response_model=ProcedureResponse,
    status_code=status.HTTP_201_CREATED,
)
def create_procedure(
    payload: ProcedurePayload,
    db: Session = Depends(get_db),
    current_user: Optional[User] = Depends(get_current_user_optional),
):
    procedure = models.Procedure(
        id=str(uuid.uuid4()),
        name=payload.name,
        description=payload.description,
    )
    for index, step in enumerate(payload.steps):
        procedure.steps.append(
            models.ProcedureStep(
                key=step.key,
                title=step.title,
                prompt=step.prompt,
                slots=step.slots,
                position=index,
            )
        )
    db.add(procedure)
    db.commit()
    db.refresh(procedure)
    audit.procedure_created(db, actor=_actor(current_user), procedure=_serialise_procedure(procedure))
    return procedure


@app.put("/procedures/{procedure_id}", response_model=ProcedureResponse)
def update_procedure(
    procedure_id: str,
    payload: ProcedurePayload,
    db: Session = Depends(get_db),
    current_user: Optional[User] = Depends(get_current_user_optional),
):
    procedure = (
        db.query(models.Procedure)
        .options(selectinload(models.Procedure.steps))
        .filter(models.Procedure.id == procedure_id)
        .first()
    )
    if not procedure:
        raise HTTPException(status_code=status.HTTP_404_NOT_FOUND, detail="Procedure not found")

    before = _serialise_procedure(procedure)

    procedure.name = payload.name
    procedure.description = payload.description
    procedure.steps.clear()
    db.flush()
    for index, step in enumerate(payload.steps):
        procedure.steps.append(
            models.ProcedureStep(
                key=step.key,
                title=step.title,
                prompt=step.prompt,
                slots=step.slots,
                position=index,
            )
        )
    db.commit()
    db.refresh(procedure)
    audit.procedure_updated(
        db,
        actor=_actor(current_user),
        procedure_id=procedure.id,
        before=before,
        after=_serialise_procedure(procedure),
    )
    return procedure


@app.get("/procedures/{procedure_id}", response_model=ProcedureResponse)
def get_procedure(procedure_id: str, db: Session = Depends(get_db)):
    return {"status": "healthy", "version": app.version or "0.1.0"}


@app.get("/procedures", response_model=List[Procedure])
def list_procedures() -> List[Procedure]:
    logger.info("Listing procedures", extra={"count": len(procedures_db)})
    return list(procedures_db.values())

@app.post("/auth/token", response_model=Token, tags=["auth"])
def login(form_data: OAuth2PasswordRequestForm = Depends()) -> Dict[str, str]:
>>>>>>> 87c1a1f3
    user = authenticate_user(form_data.username, form_data.password)
    if not user:
        raise HTTPException(
            status_code=status.HTTP_401_UNAUTHORIZED,
            detail="Incorrect username or password",
            headers={"WWW-Authenticate": "Bearer"},
        )
    access_token = create_access_token({"sub": user.username, "role": user.role})
    return Token(access_token=access_token)


@app.get("/procedures", response_model=List[Procedure], responses=throttle_responses())
@limiter.limit(default_rate_limit)
def list_procedures(request: Request, response: Response) -> List[Procedure]:
    logger.info("Listing procedures", extra={"total": len(procedures_db)})
    return list(procedures_db.values())


<<<<<<< HEAD
=======

@app.get("/procedures", response_model=List[Procedure])
def list_procedures(db: Session = Depends(get_db)) -> List[Dict[str, Any]]:
    cached_ids = _cache_get_json(PROCEDURE_LIST_CACHE_KEY)
    if cached_ids is not None:
        if not cached_ids:
            logger.debug("Returning empty procedure list from cache")
            return []
        cached_procedures = [
            _combine_cached_procedure(procedure_id) for procedure_id in cached_ids
        ]
        if all(item is not None for item in cached_procedures):
            logger.debug(
                "Returning procedures from cache",
                extra={"count": len(cached_procedures)},
            )
            return [item for item in cached_procedures if item is not None]

    procedures = (
        db.query(models.Procedure)
        .options(selectinload(models.Procedure.steps))
        .order_by(models.Procedure.name)
        .all()
    )
    serialized = [_serialize_procedure(procedure) for procedure in procedures]
    if serialized:
        for payload in serialized:
            _store_procedure_in_cache(payload)
        _store_procedure_index(serialized)
    else:
        _cache_set_json(PROCEDURE_LIST_CACHE_KEY, [], PROCEDURE_LIST_TTL)
    return serialized


>>>>>>> 87c1a1f3
@app.post(
    "/procedures",
    response_model=Procedure,
    status_code=status.HTTP_201_CREATED,
<<<<<<< HEAD
    responses=throttle_responses(),
)
@limiter.limit(default_rate_limit)
def create_procedure(
    request: Request,
    response: Response,
    payload: ProcedureCreateRequest = Depends(parse_procedure_request),
    current_user=Depends(require_role("admin")),
) -> Procedure:
    logger.info(
        "Creating procedure",
        extra={"procedure_name": payload.name, "username": current_user.username},
    )
=======
)
def create_procedure(
    payload: ProcedureCreateRequest,
    current_user: User = Depends(require_role("admin")),
) -> Procedure:
    _ = current_user  # used for dependency side-effects only
    procedure_id = str(uuid.uuid4())
>>>>>>> 87c1a1f3
    procedure = Procedure(
        id=procedure_id,
    db: Session = Depends(get_db),
    current_user=Depends(require_role("admin")),
) -> Dict[str, Any]:
    logger.info(
        "Creating procedure",
        extra={"procedure_name": payload.name, "user": current_user.username},
    )
    procedure = models.Procedure(
        id=str(uuid.uuid4()),
        name=payload.name,
        description=payload.description,
    )
    procedures_db[procedure_id] = procedure
    logger.info(
        "Procedure created", extra={"procedure_id": procedure_id, "author": current_user.username}
    )
    return procedure


<<<<<<< HEAD
@app.get(
    "/procedures/{procedure_id}",
    response_model=Procedure,
    responses=throttle_responses(),
)
@limiter.limit(default_rate_limit)
def get_procedure(request: Request, response: Response, procedure_id: str) -> Procedure:
    logger.info("Fetching procedure", extra={"procedure_id": procedure_id})
    try:
        return procedures_db[procedure_id]
    except KeyError as exc:  # pragma: no cover - defensive
        raise ProcedureNotFoundError("Procedure not found") from exc
=======
@app.get("/procedures/{procedure_id}", response_model=Procedure)
def get_procedure(procedure_id: str) -> Procedure:
    try:
        return procedures_db[procedure_id]
    except KeyError as exc:
        raise ProcedureNotFoundError("Procedure not found") from exc
    for index, step in enumerate(payload.steps):
        procedure.steps.append(
            models.ProcedureStep(
                key=step.key,
                title=step.title,
                prompt=step.prompt,
                slots=step.slots,
                position=index,
            )
        )
    db.add(procedure)
    db.commit()
    db.refresh(procedure)

    serialized = _serialize_procedure(procedure)
    _store_procedure_in_cache(serialized)
    _invalidate_procedure_list_cache()
    return serialized


@app.get("/procedures/{procedure_id}", response_model=Procedure)
def get_procedure(procedure_id: str, db: Session = Depends(get_db)) -> Dict[str, Any]:
    cached = _combine_cached_procedure(procedure_id)
    if cached is not None:
        logger.debug("Returning procedure from cache", extra={"procedure_id": procedure_id})
        return cached

    procedure = (
        db.query(models.Procedure)
        .options(selectinload(models.Procedure.steps))
        .filter(models.Procedure.id == procedure_id)
        .first()
    )
    if not procedure:
        raise HTTPException(status_code=status.HTTP_404_NOT_FOUND, detail="Procedure not found")
    return procedure


@app.post("/runs", response_model=ProcedureRunResponse, status_code=status.HTTP_201_CREATED)
def start_procedure_run(
    payload: ProcedureRunPayload,
    db: Session = Depends(get_db),
    current_user: Optional[User] = Depends(get_current_user_optional),
):
    procedure_exists = (
        db.query(models.Procedure.id)
        .filter(models.Procedure.id == payload.procedure_id)
        .first()
    )
    if not procedure_exists:
        raise HTTPException(status_code=status.HTTP_404_NOT_FOUND, detail="Procedure not found")

    run = models.ProcedureRun(
        id=str(uuid.uuid4()),
        procedure_id=payload.procedure_id,
        user_id=payload.user_id or (current_user.username if current_user else "default_user"),
        state=payload.state,
        raise HTTPException(status_code=404, detail="Procedure not found")

    serialized = _serialize_procedure(procedure)
    _store_procedure_in_cache(serialized)
    return serialized
>>>>>>> 87c1a1f3


@app.post(
    "/runs",
    response_model=ProcedureRun,
    status_code=status.HTTP_201_CREATED,
<<<<<<< HEAD
    responses=throttle_responses(),
)
@limiter.limit(default_rate_limit)
def start_procedure_run(
    request: Request,
    response: Response,
    procedure_id: str,
    current_user=Depends(require_role("user")),
) -> ProcedureRun:
    if procedure_id not in procedures_db:
        raise HTTPException(status_code=404, detail="Procedure not found")
=======
)
def start_procedure_run(
    payload: ProcedureRunCreateRequest | None = Body(default=None),
    procedure_id: Optional[str] = None,
    current_user: User = Depends(require_role("user")),
) -> ProcedureRun:
    effective_procedure_id = procedure_id or (payload.procedure_id if payload else None)
    if not effective_procedure_id:
        raise HTTPException(
            status_code=status.HTTP_422_UNPROCESSABLE_ENTITY, detail="procedure_id is required"
        )
    if effective_procedure_id not in procedures_db:
        raise ProcedureNotFoundError("Procedure not found")
>>>>>>> 87c1a1f3

    run_id = str(uuid.uuid4())
    run = ProcedureRun(
<<<<<<< HEAD
        id=str(uuid.uuid4()),
        procedure_id=procedure_id,
        user_id=current_user.username,
        state="started",
        created_at=datetime.utcnow(),
    )
    runs_db[run.id] = run
    logger.info(
        "Starting procedure run",
        extra={"procedure_id": procedure_id, "run_id": run.id, "username": current_user.username},
    )
    return run


@app.get("/runs/{run_id}", response_model=ProcedureRun, responses=throttle_responses())
@limiter.limit(default_rate_limit)
def get_run(request: Request, response: Response, run_id: str) -> ProcedureRun:
    logger.info("Fetching run", extra={"run_id": run_id})
    try:
        return runs_db[run_id]
    except KeyError as exc:  # pragma: no cover - defensive
        raise RunNotFoundError("Run not found") from exc


__all__ = [
    "app",
    "procedures_db",
    "runs_db",
    "configure_rate_limiter",
    "create_app",
]
=======
        id=run_id,
        procedure_id=effective_procedure_id,
        user_id=(payload.user_id if payload and payload.user_id else current_user.username),
        state="started",
        created_at=datetime.utcnow(),
    )
    runs_db[run_id] = run
    logger.info(
        "Procedure run started",
        extra={
            "procedure_id": effective_procedure_id,
            "run_id": run_id,
            "user": current_user.username,
        },
    )
    return run


@app.get("/runs/{run_id}", response_model=ProcedureRun)
def get_run(run_id: str) -> ProcedureRun:
    try:
        return runs_db[run_id]
    except KeyError as exc:
        raise RunNotFoundError("Run not found") from exc


__all__ = ["app", "procedures_db", "runs_db"]
    payload: ProcedureRunCreateRequest,
    db: Session = Depends(get_db),
    current_user=Depends(require_role("user")),
) -> Dict[str, Any]:
    logger.info(
        "Starting procedure run",
        extra={"procedure_id": payload.procedure_id, "user": current_user.username},
    )
    procedure_exists = (
        db.query(models.Procedure.id)
        .filter(models.Procedure.id == payload.procedure_id)
        .first()
    )
    if not procedure_exists:
        raise HTTPException(status_code=404, detail="Procedure not found")

    run = models.ProcedureRun(
        id=str(uuid.uuid4()),
        procedure_id=payload.procedure_id,
        user_id=payload.user_id or current_user.username,
        state="started",
        created_at=datetime.utcnow(),
    )
    db.add(run)
    db.commit()
    db.refresh(run)
    audit.run_created(db, actor=_actor(current_user), run=_serialise_run(run))
    return run


@app.patch("/runs/{run_id}", response_model=ProcedureRunResponse)
def update_procedure_run(
    run_id: str,
    payload: ProcedureRunUpdatePayload,
    db: Session = Depends(get_db),
    current_user: Optional[User] = Depends(get_current_user_optional),
):
    run = db.get(models.ProcedureRun, run_id)
    if not run:
        raise HTTPException(status_code=status.HTTP_404_NOT_FOUND, detail="Run not found")

    before = _serialise_run(run)
    if payload.state is not None:
        run.state = payload.state
    if payload.closed_at is not None:
        run.closed_at = payload.closed_at
    db.commit()
    db.refresh(run)
    audit.run_updated(
        db,
        actor=_actor(current_user),
        run_id=run.id,
        before=before,
        after=_serialise_run(run),
    )
    return run


@app.get("/runs/{run_id}", response_model=ProcedureRunResponse)
def get_run(run_id: str, db: Session = Depends(get_db)):
    run = db.get(models.ProcedureRun, run_id)
    if not run:
        raise HTTPException(status_code=status.HTTP_404_NOT_FOUND, detail="Run not found")
    return run


@app.post(
    "/runs/{run_id}/steps/{step_key}/commit",
    response_model=RunStepStateResponse,
    status_code=status.HTTP_201_CREATED,
)
def commit_run_step(
    run_id: str,
    step_key: str,
    request: RunStepCommitRequest,
    db: Session = Depends(get_db),
    current_user: Optional[User] = Depends(get_current_user_optional),
):
    run = db.get(models.ProcedureRun, run_id)
    if not run:
        raise HTTPException(status_code=status.HTTP_404_NOT_FOUND, detail="Run not found")

    state = (
        db.query(models.ProcedureRunStepState)
        .filter(
            models.ProcedureRunStepState.run_id == run_id,
            models.ProcedureRunStepState.step_key == step_key,
        )
        .one_or_none()
    )
    before_payload: Optional[Dict[str, Any]] = None
    if state is None:
        state = models.ProcedureRunStepState(
            run_id=run_id,
            step_key=step_key,
            payload=request.payload,
        )
        db.add(state)
    else:
        before_payload = state.payload.copy()
        state.payload = request.payload
    state.committed_at = datetime.utcnow()
    db.commit()
    db.refresh(state)
    audit.step_committed(
        db,
        actor=_actor(current_user),
        run_id=run_id,
        step_key=step_key,
        before=before_payload,
        after=request.payload,
    )
    return state


@app.get("/audit-events", response_model=List[AuditEventResponse])
def list_audit_events(
    actor: Optional[str] = None,
    entity_type: Optional[str] = None,
    entity_id: Optional[str] = None,
    action: Optional[str] = None,
    since: Optional[datetime] = None,
    until: Optional[datetime] = None,
    db: Session = Depends(get_db),
    current_user: User = Depends(require_role("auditor")),
):
    query = db.query(models.AuditEvent)
    if actor:
        query = query.filter(models.AuditEvent.actor == actor)
    if entity_type:
        query = query.filter(models.AuditEvent.entity_type == entity_type)
    if entity_id:
        query = query.filter(models.AuditEvent.entity_id == entity_id)
    if action:
        query = query.filter(models.AuditEvent.action == action)
    if since:
        query = query.filter(models.AuditEvent.occurred_at >= since)
    if until:
        query = query.filter(models.AuditEvent.occurred_at <= until)

    events = query.order_by(models.AuditEvent.occurred_at.desc()).all()
    return events



    serialized = _serialize_run(run)
    _cache_set_json(run_cache_key(run.id), serialized, RUN_DETAIL_TTL)
    return serialized


@app.get("/runs/{run_id}", response_model=ProcedureRun)
def get_run(run_id: str, db: Session = Depends(get_db)) -> Dict[str, Any]:
    cached = _cache_get_json(run_cache_key(run_id))
    if cached is not None:
        logger.debug("Returning run from cache", extra={"run_id": run_id})
        return cached

    run = db.get(models.ProcedureRun, run_id)
    if not run:
        raise HTTPException(status_code=404, detail="Run not found")

    serialized = _serialize_run(run)
    _cache_set_json(run_cache_key(run_id), serialized, RUN_DETAIL_TTL)
    return serialized


if __name__ == "__main__":  # pragma: no cover - manual execution helper
    import uvicorn

    uvicorn.run(app, host="0.0.0.0", port=8000)
>>>>>>> 87c1a1f3
<|MERGE_RESOLUTION|>--- conflicted
+++ resolved
@@ -1,12 +1,9 @@
-<<<<<<< HEAD
 """Main FastAPI application for the Réalisons backend."""
 from __future__ import annotations
 
-=======
 from __future__ import annotations
 
 import json
->>>>>>> 87c1a1f3
 import logging
 import time
 import uuid
@@ -15,7 +12,6 @@
 from datetime import datetime
 from typing import Dict, List, Optional
 
-<<<<<<< HEAD
 from fastapi import Depends, FastAPI, HTTPException, Request, Response, status
 from fastapi.middleware.cors import CORSMiddleware
 from fastapi.responses import JSONResponse
@@ -37,7 +33,6 @@
     """Inject the current correlation identifier into log records."""
 
     def filter(self, record: logging.LogRecord) -> bool:  # pragma: no cover - logging utility
-=======
 from fastapi import Body, Depends, FastAPI, HTTPException, Request, status
 from typing import Any, Dict, List, Optional
 
@@ -77,12 +72,10 @@
     """Inject the correlation id into structured log records."""
 
     def filter(self, record: logging.LogRecord) -> bool:  # pragma: no cover - logging helper
->>>>>>> 87c1a1f3
         record.correlation_id = correlation_id_var.get() or "unknown"
         return True
 
 
-<<<<<<< HEAD
 correlation_id_var: ContextVar[Optional[str]] = ContextVar("correlation_id", default=None)
 
 
@@ -100,7 +93,6 @@
     logger.setLevel(logging.INFO)
     logger.propagate = False
     return logger
-=======
 def configure_logging() -> logging.Logger:  # pragma: no cover - logging helper
 def configure_logging() -> None:
     """Configure application level logging with correlation ids."""
@@ -110,25 +102,20 @@
         format="%(asctime)s %(levelname)s %(name)s [correlation_id=%(correlation_id)s] %(message)s",
     )
     logging.getLogger().addFilter(CorrelationIdFilter())
->>>>>>> 87c1a1f3
 
 
 configure_logging()
 
 
 class CorrelationIdMiddleware(BaseHTTPMiddleware):
-<<<<<<< HEAD
     """Attach a correlation identifier and processing time to each response."""
-=======
     """Attach a correlation id and timing information to each request."""
->>>>>>> 87c1a1f3
 
     async def dispatch(self, request: Request, call_next):  # pragma: no cover - middleware glue
     async def dispatch(self, request: Request, call_next):  # type: ignore[override]
     async def dispatch(self, request: Request, call_next):  # pragma: no cover - FastAPI interface
         correlation_id = request.headers.get("X-Correlation-ID", str(uuid.uuid4()))
         token = correlation_id_var.set(correlation_id)
-<<<<<<< HEAD
         start = time.perf_counter()
         try:
             response = await call_next(request)
@@ -137,7 +124,6 @@
             raise
         duration_ms = (time.perf_counter() - start) * 1000
         correlation_id_var.reset(token)
-=======
         start_time = time.perf_counter()
         try:
             response = await call_next(request)
@@ -155,13 +141,11 @@
                     "duration_ms": duration_ms,
                 },
             )
->>>>>>> 87c1a1f3
         response.headers["X-Correlation-ID"] = correlation_id
         response.headers["X-Process-Time-ms"] = f"{duration_ms:.2f}"
         return response
 
 
-<<<<<<< HEAD
 THROTTLE_RESPONSE_TEMPLATE: Dict[int, Dict[str, object]] = {
     429: {
         "description": "Too Many Requests",
@@ -216,7 +200,6 @@
 class ProcedureNotFoundError(NotFoundError):
     """Raised when a procedure cannot be found."""
 
-=======
 app = FastAPI(
     title="Réalisons API",
     description="API pour l'assistant procédural Réalisons",
@@ -237,7 +220,6 @@
     allow_headers=["*"],
 )
 app.add_middleware(CorrelationIdMiddleware)
->>>>>>> 87c1a1f3
 
 class RunNotFoundError(NotFoundError):
     """Raised when a run cannot be found."""
@@ -251,10 +233,7 @@
     title: str
     prompt: str
     slots: List[Dict[str, str]] = Field(default_factory=list)
-<<<<<<< HEAD
-=======
     slots: List[Dict[str, Any]] = Field(default_factory=list)
->>>>>>> 87c1a1f3
 
     model_config = ConfigDict(from_attributes=True)
 
@@ -275,8 +254,6 @@
     model_config = ConfigDict(from_attributes=True)
 
 
-<<<<<<< HEAD
-=======
 class ProcedureRunPayload(BaseModel):
     procedure_id: str
     user_id: Optional[str] = Field(default="default_user")
@@ -289,7 +266,6 @@
 
 
 class ProcedureRunResponse(BaseModel):
->>>>>>> 87c1a1f3
 class ProcedureCreateRequest(BaseModel):
     name: str
     description: str
@@ -307,8 +283,6 @@
     closed_at: Optional[datetime] = None
 
 
-<<<<<<< HEAD
-=======
 
 
 class RunStepCommitRequest(BaseModel):
@@ -337,7 +311,6 @@
 
 def procedure_meta_cache_key(procedure_id: str) -> str:
     return f"procedures:{procedure_id}:meta"
->>>>>>> 87c1a1f3
 
 procedures_db: Dict[str, Procedure] = {}
 runs_db: Dict[str, ProcedureRun] = {}
@@ -345,7 +318,6 @@
 def procedure_steps_cache_key(procedure_id: str) -> str:
     return f"procedures:{procedure_id}:steps"
 
-<<<<<<< HEAD
 async def parse_procedure_request(request: Request) -> ProcedureCreateRequest:
     """Parse and validate a procedure creation payload from the request body."""
 
@@ -402,7 +374,6 @@
 
 @app.exception_handler(NotFoundError)
 async def not_found_handler(request: Request, exc: NotFoundError) -> JSONResponse:
-=======
 
 def run_cache_key(run_id: str) -> str:
     return f"runs:{run_id}"
@@ -538,7 +509,6 @@
 
 @app.exception_handler(HTTPException)
 async def http_exception_handler(request: Request, exc: HTTPException) -> JSONResponse:  # pragma: no cover - wiring
->>>>>>> 87c1a1f3
     logger.warning(
         "HTTP exception raised",
         extra={"path": request.url.path, "detail": exc.detail, "status_code": exc.status_code},
@@ -566,32 +536,25 @@
     return Token(access_token=access_token)
 
 
-<<<<<<< HEAD
 @app.get("/", responses=throttle_responses())
 @limiter.limit(default_rate_limit)
 def read_root(request: Request, response: Response) -> Dict[str, str]:  # noqa: D401 - simple handler
-=======
 @app.get("/")
 def root() -> Dict[str, str]:
 def read_root() -> Dict[str, str]:
->>>>>>> 87c1a1f3
     logger.debug("Root endpoint accessed")
     return {"message": "Bienvenue sur l'API de l'assistant Réalisons v0.2"}
 
 
-<<<<<<< HEAD
 @app.get("/health", responses=throttle_responses())
 @limiter.limit(default_rate_limit)
 def health_check(request: Request, response: Response) -> Dict[str, str]:
-=======
 @app.get("/health")
 def health_check() -> Dict[str, str]:
->>>>>>> 87c1a1f3
     logger.debug("Health check requested")
     return {"status": "healthy", "version": "0.2.0"}
 
 
-<<<<<<< HEAD
 @app.post("/auth/token", response_model=Token, tags=["auth"], responses=throttle_responses())
 @limiter.limit(default_rate_limit)
 def login(
@@ -599,7 +562,6 @@
     response: Response,
     form_data=Depends(OAuth2PasswordRequestForm),
 ) -> Token:
-=======
 @app.post("/auth/token", response_model=Token, tags=["auth"])
 def login(form_data: OAuth2PasswordRequestForm = Depends()):
     user = authenticate_user(form_data.username, form_data.password)
@@ -712,7 +674,6 @@
 
 @app.post("/auth/token", response_model=Token, tags=["auth"])
 def login(form_data: OAuth2PasswordRequestForm = Depends()) -> Dict[str, str]:
->>>>>>> 87c1a1f3
     user = authenticate_user(form_data.username, form_data.password)
     if not user:
         raise HTTPException(
@@ -731,8 +692,6 @@
     return list(procedures_db.values())
 
 
-<<<<<<< HEAD
-=======
 
 @app.get("/procedures", response_model=List[Procedure])
 def list_procedures(db: Session = Depends(get_db)) -> List[Dict[str, Any]]:
@@ -767,12 +726,10 @@
     return serialized
 
 
->>>>>>> 87c1a1f3
 @app.post(
     "/procedures",
     response_model=Procedure,
     status_code=status.HTTP_201_CREATED,
-<<<<<<< HEAD
     responses=throttle_responses(),
 )
 @limiter.limit(default_rate_limit)
@@ -786,7 +743,6 @@
         "Creating procedure",
         extra={"procedure_name": payload.name, "username": current_user.username},
     )
-=======
 )
 def create_procedure(
     payload: ProcedureCreateRequest,
@@ -794,7 +750,6 @@
 ) -> Procedure:
     _ = current_user  # used for dependency side-effects only
     procedure_id = str(uuid.uuid4())
->>>>>>> 87c1a1f3
     procedure = Procedure(
         id=procedure_id,
     db: Session = Depends(get_db),
@@ -816,7 +771,6 @@
     return procedure
 
 
-<<<<<<< HEAD
 @app.get(
     "/procedures/{procedure_id}",
     response_model=Procedure,
@@ -829,7 +783,6 @@
         return procedures_db[procedure_id]
     except KeyError as exc:  # pragma: no cover - defensive
         raise ProcedureNotFoundError("Procedure not found") from exc
-=======
 @app.get("/procedures/{procedure_id}", response_model=Procedure)
 def get_procedure(procedure_id: str) -> Procedure:
     try:
@@ -898,14 +851,12 @@
     serialized = _serialize_procedure(procedure)
     _store_procedure_in_cache(serialized)
     return serialized
->>>>>>> 87c1a1f3
 
 
 @app.post(
     "/runs",
     response_model=ProcedureRun,
     status_code=status.HTTP_201_CREATED,
-<<<<<<< HEAD
     responses=throttle_responses(),
 )
 @limiter.limit(default_rate_limit)
@@ -917,7 +868,6 @@
 ) -> ProcedureRun:
     if procedure_id not in procedures_db:
         raise HTTPException(status_code=404, detail="Procedure not found")
-=======
 )
 def start_procedure_run(
     payload: ProcedureRunCreateRequest | None = Body(default=None),
@@ -931,11 +881,9 @@
         )
     if effective_procedure_id not in procedures_db:
         raise ProcedureNotFoundError("Procedure not found")
->>>>>>> 87c1a1f3
 
     run_id = str(uuid.uuid4())
     run = ProcedureRun(
-<<<<<<< HEAD
         id=str(uuid.uuid4()),
         procedure_id=procedure_id,
         user_id=current_user.username,
@@ -967,7 +915,6 @@
     "configure_rate_limiter",
     "create_app",
 ]
-=======
         id=run_id,
         procedure_id=effective_procedure_id,
         user_id=(payload.user_id if payload and payload.user_id else current_user.username),
@@ -1164,5 +1111,4 @@
 if __name__ == "__main__":  # pragma: no cover - manual execution helper
     import uvicorn
 
-    uvicorn.run(app, host="0.0.0.0", port=8000)
->>>>>>> 87c1a1f3
+    uvicorn.run(app, host="0.0.0.0", port=8000)