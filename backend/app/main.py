<<<<<<< HEAD
from __future__ import annotations

=======
"""Main FastAPI application for the Réalisons backend."""
from __future__ import annotations

from __future__ import annotations

import json
>>>>>>> d6987a27
import logging
import time
import uuid
from contextvars import ContextVar
from copy import deepcopy
from datetime import datetime
from typing import Dict, List, Optional

<<<<<<< HEAD
from dotenv import load_dotenv
from fastapi import Body, Depends, FastAPI, HTTPException, Request, status
from fastapi.middleware.cors import CORSMiddleware
from fastapi.responses import JSONResponse
from fastapi.security import OAuth2PasswordRequestForm
from pydantic import BaseModel, ConfigDict, Field
from sqlalchemy.exc import OperationalError
from sqlalchemy.orm import Session, selectinload
from starlette.middleware.base import BaseHTTPMiddleware

from . import models
from .auth import Token, authenticate_user, create_access_token, require_role
from .database import get_db
from .env import analyse_environment, validate_environment

load_dotenv()

logger = logging.getLogger("realisons.backend")
correlation_id_var: ContextVar[Optional[str]] = ContextVar("correlation_id", default=None)


class CorrelationIdMiddleware(BaseHTTPMiddleware):
    """Attach correlation identifiers to every request."""

    async def dispatch(self, request: Request, call_next):  # type: ignore[override]
=======
from fastapi import Depends, FastAPI, HTTPException, Request, Response, status
from fastapi.middleware.cors import CORSMiddleware
from fastapi.responses import JSONResponse
from fastapi.security import OAuth2PasswordRequestForm
from pydantic import BaseModel, ConfigDict, Field, ValidationError
from slowapi import Limiter, _rate_limit_exceeded_handler
from slowapi.errors import RateLimitExceeded
from slowapi.middleware import SlowAPIMiddleware
from slowapi.util import get_remote_address
from starlette.middleware.base import BaseHTTPMiddleware

from .auth import Token, authenticate_user, create_access_token, require_role
from .config import Settings, get_settings

limiter = Limiter(key_func=get_remote_address)
_active_settings: Optional[Settings] = None

class CorrelationIdFilter(logging.Filter):
    """Inject the current correlation identifier into log records."""

    def filter(self, record: logging.LogRecord) -> bool:  # pragma: no cover - logging utility
from fastapi import Body, Depends, FastAPI, HTTPException, Request, status
from typing import Any, Dict, List, Optional

from fastapi import Depends, FastAPI, HTTPException, Request, status
from fastapi.middleware.cors import CORSMiddleware
from fastapi.responses import JSONResponse
from fastapi.security import OAuth2PasswordRequestForm
from pydantic import BaseModel, ConfigDict, Field
from starlette.middleware.base import BaseHTTPMiddleware
from redis.exceptions import RedisError
from sqlalchemy.orm import Session, selectinload
from starlette.middleware.base import BaseHTTPMiddleware

from . import models
from .auth import (
    Token,
    User,
    authenticate_user,
    create_access_token,
    get_current_user_optional,
    require_role,
)
from .database import get_db
from .services import audit

from .auth import Token, authenticate_user, create_access_token, require_role
from .cache import get_redis_client
from .database import get_db

from .auth import Token, User, authenticate_user, create_access_token, require_role

logger = logging.getLogger("rbok.api")
correlation_id_var: ContextVar[Optional[str]] = ContextVar("correlation_id", default=None)


class CorrelationIdFilter(logging.Filter):
    """Inject the correlation id into structured log records."""

    def filter(self, record: logging.LogRecord) -> bool:  # pragma: no cover - logging helper
        record.correlation_id = correlation_id_var.get() or "unknown"
        return True


correlation_id_var: ContextVar[Optional[str]] = ContextVar("correlation_id", default=None)


def configure_logging() -> logging.Logger:
    logging.basicConfig(level=logging.INFO)
    logger = logging.getLogger("realison.api")
    handler = logging.StreamHandler()
    handler.setFormatter(
        logging.Formatter(
            "%(asctime)s %(levelname)s %(name)s [correlation_id=%(correlation_id)s] %(message)s"
        )
    )
    handler.addFilter(CorrelationIdFilter())
    logger.handlers = [handler]
    logger.setLevel(logging.INFO)
    logger.propagate = False
    return logger
def configure_logging() -> logging.Logger:  # pragma: no cover - logging helper
def configure_logging() -> None:
    """Configure application level logging with correlation ids."""

    logging.basicConfig(
        level=logging.INFO,
        format="%(asctime)s %(levelname)s %(name)s [correlation_id=%(correlation_id)s] %(message)s",
    )
    logging.getLogger().addFilter(CorrelationIdFilter())


configure_logging()


class CorrelationIdMiddleware(BaseHTTPMiddleware):
    """Attach a correlation identifier and processing time to each response."""
    """Attach a correlation id and timing information to each request."""

    async def dispatch(self, request: Request, call_next):  # pragma: no cover - middleware glue
    async def dispatch(self, request: Request, call_next):  # type: ignore[override]
    async def dispatch(self, request: Request, call_next):  # pragma: no cover - FastAPI interface
>>>>>>> d6987a27
        correlation_id = request.headers.get("X-Correlation-ID", str(uuid.uuid4()))
        token = correlation_id_var.set(correlation_id)
        start = time.perf_counter()
        try:
            response = await call_next(request)
        except Exception:
            correlation_id_var.reset(token)
            raise
        duration_ms = (time.perf_counter() - start) * 1000
        correlation_id_var.reset(token)
        start_time = time.perf_counter()
        try:
            response = await call_next(request)
<<<<<<< HEAD
            return response
=======
        except Exception:  # pragma: no cover - defensive logging
            logger.exception("Unhandled exception", extra={"path": request.url.path})
            raise
>>>>>>> d6987a27
        finally:
            duration_ms = round((time.perf_counter() - start_time) * 1000, 2)
            correlation_id_var.reset(token)
            logger.info(
                "Request completed",
                extra={
                    "path": request.url.path,
                    "method": request.method,
                    "duration_ms": duration_ms,
                },
            )
<<<<<<< HEAD
            if response is not None:
                response.headers["X-Correlation-ID"] = correlation_id
                response.headers["X-Process-Time-ms"] = f"{duration_ms:.2f}"
            correlation_id_var.reset(token)

=======
        response.headers["X-Correlation-ID"] = correlation_id
        response.headers["X-Process-Time-ms"] = f"{duration_ms:.2f}"
        return response
>>>>>>> d6987a27

def configure_logging() -> None:
    logging.basicConfig(
        level=logging.INFO,
        format="%(asctime)s %(levelname)s %(name)s [correlation_id=%(correlation_id)s] %(message)s",
    )
    logging.getLogger().addFilter(lambda record: setattr(record, "correlation_id", correlation_id_var.get()) or True)

<<<<<<< HEAD

configure_logging()
=======
THROTTLE_RESPONSE_TEMPLATE: Dict[int, Dict[str, object]] = {
    429: {
        "description": "Too Many Requests",
        "content": {
            "application/json": {
                "example": {"detail": "Rate limit exceeded"},
            }
        },
        "headers": {
            "Retry-After": {
                "description": "Time in seconds before a subsequent request will be accepted.",
                "schema": {"type": "string"},
            },
            "X-RateLimit-Limit": {
                "description": "Request limit for the current window.",
                "schema": {"type": "string"},
            },
            "X-RateLimit-Remaining": {
                "description": "Remaining number of allowed requests in the current window.",
                "schema": {"type": "string"},
            },
            "X-RateLimit-Reset": {
                "description": "Unix timestamp indicating when the window resets.",
                "schema": {"type": "string"},
            },
        },
    }
}


def throttle_responses() -> Dict[int, Dict[str, object]]:
    """Return response documentation for throttled endpoints."""

    return deepcopy(THROTTLE_RESPONSE_TEMPLATE)


def default_rate_limit() -> str:
    """Return the default rate limit string for slowapi decorators."""

    settings_obj = _active_settings or get_settings()
    return settings_obj.rate_limit_default


class DomainError(Exception):
    """Base class for domain specific errors."""


class NotFoundError(DomainError):
    """Raised when an entity cannot be located."""


class ProcedureNotFoundError(NotFoundError):
    """Raised when a procedure cannot be found."""

app = FastAPI(
    title="Réalisons API",
    description="API pour l'assistant procédural Réalisons",
    version="0.2.0",
    description=(
        "API pour l'assistant procédural Réalisons. Les opérations d'écriture nécessitent un token "
        "Bearer issu de l'endpoint `/auth/token`. Les administrateurs peuvent créer des procédures tandis "
        "que les utilisateurs standard ne peuvent lancer que des exécutions."
    ),
    version="0.1.0",
)

app.add_middleware(
    CORSMiddleware,
    allow_origins=["http://localhost:3000"],
    allow_credentials=True,
    allow_methods=["*"],
    allow_headers=["*"],
)
app.add_middleware(CorrelationIdMiddleware)

class RunNotFoundError(NotFoundError):
    """Raised when a run cannot be found."""
>>>>>>> d6987a27

class ProcedureStepPayload(BaseModel):
    key: str
    title: str
    prompt: str
class ProcedureStep(BaseModel):
    key: str
    title: str
    prompt: str
    slots: List[Dict[str, str]] = Field(default_factory=list)
    slots: List[Dict[str, Any]] = Field(default_factory=list)

    model_config = ConfigDict(from_attributes=True)


class ProcedurePayload(BaseModel):
class Procedure(BaseModel):
    model_config = ConfigDict(from_attributes=True)

    id: str
    name: str
    description: str
    steps: List[ProcedureStepPayload] = Field(default_factory=list)


class ProcedureResponse(ProcedurePayload):
    id: str

    model_config = ConfigDict(from_attributes=True)


<<<<<<< HEAD
class ProcedureCreateRequest(Procedure):
    pass


class ProcedureRun(BaseModel):
=======
class ProcedureRunPayload(BaseModel):
    procedure_id: str
    user_id: Optional[str] = Field(default="default_user")
    state: str = Field(default="started")


class ProcedureRunUpdatePayload(BaseModel):
    state: Optional[str] = None
    closed_at: Optional[datetime] = None


class ProcedureRunResponse(BaseModel):
class ProcedureCreateRequest(BaseModel):
    name: str
    description: str
    steps: List[ProcedureStep] = Field(default_factory=list)


class ProcedureRun(BaseModel):
    model_config = ConfigDict(from_attributes=True)

>>>>>>> d6987a27
    id: str
    procedure_id: str
    user_id: str
    state: str
    created_at: datetime
    closed_at: Optional[datetime] = None



<<<<<<< HEAD
class ProcedureRunCreateRequest(BaseModel):
    procedure_id: str
    user_id: Optional[str] = None


procedures_db: Dict[str, Procedure] = {}
runs_db: Dict[str, ProcedureRun] = {}

app = FastAPI(
    title="Réalisons API",
    description="API pour l'assistant procédural Réalisons",
    version="0.1.0",
)

app.add_middleware(
    CORSMiddleware,
    allow_origins=["http://localhost:3000"],
    allow_credentials=True,
    allow_methods=["*"],
    allow_headers=["*"],
)
app.add_middleware(CorrelationIdMiddleware)


@app.on_event("startup")
def ensure_environment() -> None:
    """Validate configuration as soon as the application starts."""
=======

class RunStepCommitRequest(BaseModel):
    payload: Dict[str, Any]


class RunStepStateResponse(BaseModel):
    id: str
    run_id: str
    step_key: str
    payload: Dict[str, Any]
    committed_at: datetime

    model_config = ConfigDict(from_attributes=True)
class ProcedureRunCreateRequest(BaseModel):
    procedure_id: str
    user_id: Optional[str] = None


PROCEDURE_LIST_CACHE_KEY = "procedures:index"
PROCEDURE_LIST_TTL = 60
PROCEDURE_META_TTL = 120
PROCEDURE_STEPS_TTL = 300
RUN_DETAIL_TTL = 60


def procedure_meta_cache_key(procedure_id: str) -> str:
    return f"procedures:{procedure_id}:meta"

procedures_db: Dict[str, Procedure] = {}
runs_db: Dict[str, ProcedureRun] = {}

def procedure_steps_cache_key(procedure_id: str) -> str:
    return f"procedures:{procedure_id}:steps"

async def parse_procedure_request(request: Request) -> ProcedureCreateRequest:
    """Parse and validate a procedure creation payload from the request body."""

    data = await request.json()
    try:
        return ProcedureCreateRequest.model_validate(data)
    except ValidationError as exc:  # pragma: no cover - FastAPI surfaces as 422
        raise HTTPException(status_code=status.HTTP_422_UNPROCESSABLE_CONTENT, detail=exc.errors()) from exc


def configure_cors(app: FastAPI, settings: Settings) -> None:
    app.add_middleware(
        CORSMiddleware,
        allow_origins=settings.allow_origins,
        allow_credentials=True,
        allow_methods=["*"],
        allow_headers=["*"],
    )


def configure_rate_limiter(app: FastAPI, settings: Settings) -> None:
    global _active_settings
    _active_settings = settings
    limiter.enabled = settings.rate_limit_enabled
    limiter._headers_enabled = settings.rate_limit_headers_enabled  # type: ignore[attr-defined]
    app.state.settings = settings
    app.state.limiter = limiter
    if not getattr(app.state, "rate_limiter_configured", False):
        app.add_exception_handler(RateLimitExceeded, _rate_limit_exceeded_handler)
        app.add_middleware(SlowAPIMiddleware)
        app.state.rate_limiter_configured = True


def create_app(settings: Settings) -> FastAPI:
    app = FastAPI(
        title="Réalisons API",
        description=(
            "API pour l'assistant procédural Réalisons. "
            "Les opérations d'écriture nécessitent un token Bearer issu de l'endpoint `/auth/token`. "
            "Les administrateurs peuvent créer des procédures tandis que les utilisateurs standard peuvent uniquement lancer des exécutions."
        ),
        version="0.1.0",
    )
    app.state.settings = settings
    configure_cors(app, settings)
    configure_rate_limiter(app, settings)
    app.add_middleware(CorrelationIdMiddleware)
    return app


settings = get_settings()
app = create_app(settings)


@app.exception_handler(NotFoundError)
async def not_found_handler(request: Request, exc: NotFoundError) -> JSONResponse:

def run_cache_key(run_id: str) -> str:
    return f"runs:{run_id}"


def _cache_get_json(key: str) -> Optional[Any]:
    try:
        cached = get_redis_client().get(key)
    except RedisError as exc:  # pragma: no cover - defensive logging
        logger.warning("Redis GET failed", extra={"key": key, "error": str(exc)})
        return None
    if cached is None:
        return None
    try:
        return json.loads(cached)
    except json.JSONDecodeError:  # pragma: no cover - corrupted cache entry
        logger.warning("Invalid JSON cached", extra={"key": key})
        return None


def _cache_set_json(key: str, value: Any, ttl: int) -> None:
    try:
        get_redis_client().setex(key, ttl, json.dumps(value))
    except RedisError as exc:  # pragma: no cover - defensive logging
        logger.warning("Redis SETEX failed", extra={"key": key, "error": str(exc)})


def _cache_delete(*keys: str) -> None:
    keys = tuple(filter(None, keys))
    if not keys:
        return
    try:
        get_redis_client().delete(*keys)
    except RedisError as exc:  # pragma: no cover - defensive logging
        logger.warning("Redis DELETE failed", extra={"keys": keys, "error": str(exc)})


def _combine_cached_procedure(procedure_id: str) -> Optional[Dict[str, Any]]:
    meta = _cache_get_json(procedure_meta_cache_key(procedure_id))
    steps = _cache_get_json(procedure_steps_cache_key(procedure_id))
    if meta is None or steps is None:
        return None
    combined: Dict[str, Any] = {"steps": steps, **meta}
    return combined


def _serialize_procedure(procedure: models.Procedure) -> Dict[str, Any]:
    return Procedure.model_validate(procedure).model_dump(mode="json")


def _serialize_run(run: models.ProcedureRun) -> Dict[str, Any]:
    return ProcedureRun.model_validate(run).model_dump(mode="json")


def _store_procedure_in_cache(procedure_data: Dict[str, Any]) -> None:
    procedure_id = procedure_data["id"]
    meta = {key: procedure_data[key] for key in ("id", "name", "description")}
    steps = procedure_data.get("steps", [])
    _cache_set_json(procedure_meta_cache_key(procedure_id), meta, PROCEDURE_META_TTL)
    _cache_set_json(procedure_steps_cache_key(procedure_id), steps, PROCEDURE_STEPS_TTL)


def _invalidate_procedure_cache(procedure_id: str) -> None:
    _cache_delete(procedure_meta_cache_key(procedure_id), procedure_steps_cache_key(procedure_id))


def _invalidate_procedure_list_cache() -> None:
    _cache_delete(PROCEDURE_LIST_CACHE_KEY)


def _store_procedure_index(procedures: List[Dict[str, Any]]) -> None:
    ids = [procedure["id"] for procedure in procedures]
    _cache_set_json(PROCEDURE_LIST_CACHE_KEY, ids, PROCEDURE_LIST_TTL)


class DomainError(Exception):
    """Base domain exception."""


class ProcedureNotFoundError(DomainError):
    """Raised when the requested procedure does not exist."""


class RunNotFoundError(DomainError):
    """Raised when the requested run does not exist."""


class AuditEventResponse(BaseModel):
    id: str
    actor: str
    occurred_at: datetime
    action: str
    entity_type: str
    entity_id: str
    payload_diff: Dict[str, Any]

    model_config = ConfigDict(from_attributes=True)


def _actor(current_user: Optional[User]) -> str:
    return current_user.username if current_user else "system"


def _serialise_procedure(procedure: models.Procedure) -> Dict[str, Any]:
    return {
        "id": procedure.id,
        "name": procedure.name,
        "description": procedure.description,
        "steps": [
            {
                "id": step.id,
                "key": step.key,
                "title": step.title,
                "prompt": step.prompt,
                "slots": step.slots,
                "position": step.position,
            }
            for step in sorted(procedure.steps, key=lambda s: s.position)
        ],
    }


def _serialise_run(run: models.ProcedureRun) -> Dict[str, Any]:
    return {
        "id": run.id,
        "procedure_id": run.procedure_id,
        "user_id": run.user_id,
        "state": run.state,
        "created_at": run.created_at.isoformat(),
        "closed_at": run.closed_at.isoformat() if run.closed_at else None,
    }


@app.exception_handler(HTTPException)
async def http_exception_handler(request: Request, exc: HTTPException) -> JSONResponse:  # pragma: no cover - wiring
    logger.warning(
        "HTTP exception raised",
        extra={"path": request.url.path, "detail": exc.detail, "status_code": exc.status_code},
    )
    return JSONResponse(status_code=exc.status_code, content={"detail": exc.detail})


@app.get("/")
        "Domain error",
        extra={"path": request.url.path, "error": exc.__class__.__name__},
    )
    return JSONResponse(status_code=404, content={"detail": str(exc) or exc.__class__.__name__})
>>>>>>> d6987a27

    validate_environment()

<<<<<<< HEAD

@app.exception_handler(Exception)
async def unhandled_exception_handler(request: Request, exc: Exception) -> JSONResponse:  # pragma: no cover - safety net
    logger.exception("Unhandled error", extra={"path": request.url.path})
    return JSONResponse(status_code=500, content={"detail": "Internal server error"})


@app.get("/healthz")
def health_check() -> Dict[str, object]:
    """Return environment validation information for monitoring."""

    issues = analyse_environment()
    status_value = "ok" if not issues["missing"] and not issues["insecure"] else "degraded"
    return {"status": status_value, **issues}
=======
@app.post("/auth/token", response_model=Token, tags=["auth"])
def login(form_data: OAuth2PasswordRequestForm = Depends()) -> Token:
    user = authenticate_user(form_data.username, form_data.password)
    if not user:
        raise HTTPException(
            status_code=status.HTTP_401_UNAUTHORIZED,
            detail="Incorrect username or password",
            headers={"WWW-Authenticate": "Bearer"},
        )
    access_token = create_access_token({"sub": user.username, "role": user.role})
    return Token(access_token=access_token)


@app.get("/", responses=throttle_responses())
@limiter.limit(default_rate_limit)
def read_root(request: Request, response: Response) -> Dict[str, str]:  # noqa: D401 - simple handler
@app.get("/")
def root() -> Dict[str, str]:
def read_root() -> Dict[str, str]:
    logger.debug("Root endpoint accessed")
    return {"message": "Bienvenue sur l'API de l'assistant Réalisons v0.2"}
>>>>>>> d6987a27


@app.get("/health", responses=throttle_responses())
@limiter.limit(default_rate_limit)
def health_check(request: Request, response: Response) -> Dict[str, str]:
@app.get("/health")
<<<<<<< HEAD
def legacy_health() -> Dict[str, str]:
    return {"status": "healthy", "version": "0.1.0"}


@app.get("/")
def read_root() -> Dict[str, str]:
    return {"message": "Bienvenue sur l'API de l'assistant Réalisons v0.1"}


=======
def health_check() -> Dict[str, str]:
    logger.debug("Health check requested")
    return {"status": "healthy", "version": "0.2.0"}


@app.post("/auth/token", response_model=Token, tags=["auth"], responses=throttle_responses())
@limiter.limit(default_rate_limit)
def login(
    request: Request,
    response: Response,
    form_data=Depends(OAuth2PasswordRequestForm),
) -> Token:
>>>>>>> d6987a27
@app.post("/auth/token", response_model=Token, tags=["auth"])
def login(form_data: OAuth2PasswordRequestForm = Depends()):
    user = authenticate_user(form_data.username, form_data.password)
    if not user:
        raise HTTPException(
            status_code=status.HTTP_401_UNAUTHORIZED,
            detail="Incorrect username or password",
            headers={"WWW-Authenticate": "Bearer"},
        )
    access_token = create_access_token({"sub": user.username, "role": user.role})
    return {"access_token": access_token, "token_type": "bearer"}


<<<<<<< HEAD
@app.get("/procedures", response_model=List[Procedure])
def list_procedures(db: Session = Depends(get_db)) -> List[Procedure]:
=======
@app.get("/procedures", response_model=List[ProcedureResponse])
def list_procedures(db: Session = Depends(get_db)):
>>>>>>> d6987a27
    procedures = (
        db.query(models.Procedure)
        .options(selectinload(models.Procedure.steps))
        .order_by(models.Procedure.name)
        .all()
    )
    return procedures


<<<<<<< HEAD
@app.post("/procedures", response_model=Procedure)
def create_procedure(payload: ProcedureCreateRequest, db: Session = Depends(get_db)) -> Procedure:
    procedure_id = payload.id or str(uuid.uuid4())
    db_procedure = models.Procedure(
        id=procedure_id,
=======
@app.post(
    "/procedures",
    response_model=ProcedureResponse,
    status_code=status.HTTP_201_CREATED,
)
def create_procedure(
    payload: ProcedurePayload,
    db: Session = Depends(get_db),
    current_user: Optional[User] = Depends(get_current_user_optional),
):
    procedure = models.Procedure(
        id=str(uuid.uuid4()),
>>>>>>> d6987a27
        name=payload.name,
        description=payload.description,
    )
    for index, step in enumerate(payload.steps):
<<<<<<< HEAD
        db_procedure.steps.append(
=======
        procedure.steps.append(
>>>>>>> d6987a27
            models.ProcedureStep(
                key=step.key,
                title=step.title,
                prompt=step.prompt,
                slots=step.slots,
                position=index,
            )
        )
    db.add(procedure)
    db.commit()
<<<<<<< HEAD
    db.refresh(db_procedure)

    procedures_db[procedure_id] = Procedure.model_validate(db_procedure)
    return db_procedure
=======
    db.refresh(procedure)
    audit.procedure_created(db, actor=_actor(current_user), procedure=_serialise_procedure(procedure))
    return procedure


@app.put("/procedures/{procedure_id}", response_model=ProcedureResponse)
def update_procedure(
    procedure_id: str,
    payload: ProcedurePayload,
    db: Session = Depends(get_db),
    current_user: Optional[User] = Depends(get_current_user_optional),
):
    procedure = (
        db.query(models.Procedure)
        .options(selectinload(models.Procedure.steps))
        .filter(models.Procedure.id == procedure_id)
        .first()
    )
    if not procedure:
        raise HTTPException(status_code=status.HTTP_404_NOT_FOUND, detail="Procedure not found")

    before = _serialise_procedure(procedure)

    procedure.name = payload.name
    procedure.description = payload.description
    procedure.steps.clear()
    db.flush()
    for index, step in enumerate(payload.steps):
        procedure.steps.append(
            models.ProcedureStep(
                key=step.key,
                title=step.title,
                prompt=step.prompt,
                slots=step.slots,
                position=index,
            )
        )
    db.commit()
    db.refresh(procedure)
    audit.procedure_updated(
        db,
        actor=_actor(current_user),
        procedure_id=procedure.id,
        before=before,
        after=_serialise_procedure(procedure),
    )
    return procedure


@app.get("/procedures/{procedure_id}", response_model=ProcedureResponse)
def get_procedure(procedure_id: str, db: Session = Depends(get_db)):
    return {"status": "healthy", "version": app.version or "0.1.0"}


@app.get("/procedures", response_model=List[Procedure])
def list_procedures() -> List[Procedure]:
    logger.info("Listing procedures", extra={"count": len(procedures_db)})
    return list(procedures_db.values())

@app.post("/auth/token", response_model=Token, tags=["auth"])
def login(form_data: OAuth2PasswordRequestForm = Depends()) -> Dict[str, str]:
    user = authenticate_user(form_data.username, form_data.password)
    if not user:
        raise HTTPException(
            status_code=status.HTTP_401_UNAUTHORIZED,
            detail="Incorrect username or password",
            headers={"WWW-Authenticate": "Bearer"},
        )
    access_token = create_access_token({"sub": user.username, "role": user.role})
    return Token(access_token=access_token)


@app.get("/procedures", response_model=List[Procedure], responses=throttle_responses())
@limiter.limit(default_rate_limit)
def list_procedures(request: Request, response: Response) -> List[Procedure]:
    logger.info("Listing procedures", extra={"total": len(procedures_db)})
    return list(procedures_db.values())



@app.get("/procedures", response_model=List[Procedure])
def list_procedures(db: Session = Depends(get_db)) -> List[Dict[str, Any]]:
    cached_ids = _cache_get_json(PROCEDURE_LIST_CACHE_KEY)
    if cached_ids is not None:
        if not cached_ids:
            logger.debug("Returning empty procedure list from cache")
            return []
        cached_procedures = [
            _combine_cached_procedure(procedure_id) for procedure_id in cached_ids
        ]
        if all(item is not None for item in cached_procedures):
            logger.debug(
                "Returning procedures from cache",
                extra={"count": len(cached_procedures)},
            )
            return [item for item in cached_procedures if item is not None]

    procedures = (
        db.query(models.Procedure)
        .options(selectinload(models.Procedure.steps))
        .order_by(models.Procedure.name)
        .all()
    )
    serialized = [_serialize_procedure(procedure) for procedure in procedures]
    if serialized:
        for payload in serialized:
            _store_procedure_in_cache(payload)
        _store_procedure_index(serialized)
    else:
        _cache_set_json(PROCEDURE_LIST_CACHE_KEY, [], PROCEDURE_LIST_TTL)
    return serialized


@app.post(
    "/procedures",
    response_model=Procedure,
    status_code=status.HTTP_201_CREATED,
    responses=throttle_responses(),
)
@limiter.limit(default_rate_limit)
def create_procedure(
    request: Request,
    response: Response,
    payload: ProcedureCreateRequest = Depends(parse_procedure_request),
    current_user=Depends(require_role("admin")),
) -> Procedure:
    logger.info(
        "Creating procedure",
        extra={"procedure_name": payload.name, "username": current_user.username},
    )
)
def create_procedure(
    payload: ProcedureCreateRequest,
    current_user: User = Depends(require_role("admin")),
) -> Procedure:
    _ = current_user  # used for dependency side-effects only
    procedure_id = str(uuid.uuid4())
    procedure = Procedure(
        id=procedure_id,
    db: Session = Depends(get_db),
    current_user=Depends(require_role("admin")),
) -> Dict[str, Any]:
    logger.info(
        "Creating procedure",
        extra={"procedure_name": payload.name, "user": current_user.username},
    )
    procedure = models.Procedure(
        id=str(uuid.uuid4()),
        name=payload.name,
        description=payload.description,
    )
    procedures_db[procedure_id] = procedure
    logger.info(
        "Procedure created", extra={"procedure_id": procedure_id, "author": current_user.username}
    )
    return procedure
>>>>>>> d6987a27


@app.get(
    "/procedures/{procedure_id}",
    response_model=Procedure,
    responses=throttle_responses(),
)
@limiter.limit(default_rate_limit)
def get_procedure(request: Request, response: Response, procedure_id: str) -> Procedure:
    logger.info("Fetching procedure", extra={"procedure_id": procedure_id})
    try:
        return procedures_db[procedure_id]
    except KeyError as exc:  # pragma: no cover - defensive
        raise ProcedureNotFoundError("Procedure not found") from exc
@app.get("/procedures/{procedure_id}", response_model=Procedure)
<<<<<<< HEAD
def get_procedure(procedure_id: str, db: Session = Depends(get_db)) -> Procedure:
=======
def get_procedure(procedure_id: str) -> Procedure:
    try:
        return procedures_db[procedure_id]
    except KeyError as exc:
        raise ProcedureNotFoundError("Procedure not found") from exc
    for index, step in enumerate(payload.steps):
        procedure.steps.append(
            models.ProcedureStep(
                key=step.key,
                title=step.title,
                prompt=step.prompt,
                slots=step.slots,
                position=index,
            )
        )
    db.add(procedure)
    db.commit()
    db.refresh(procedure)

    serialized = _serialize_procedure(procedure)
    _store_procedure_in_cache(serialized)
    _invalidate_procedure_list_cache()
    return serialized


@app.get("/procedures/{procedure_id}", response_model=Procedure)
def get_procedure(procedure_id: str, db: Session = Depends(get_db)) -> Dict[str, Any]:
    cached = _combine_cached_procedure(procedure_id)
    if cached is not None:
        logger.debug("Returning procedure from cache", extra={"procedure_id": procedure_id})
        return cached

>>>>>>> d6987a27
    procedure = (
        db.query(models.Procedure)
        .options(selectinload(models.Procedure.steps))
        .filter(models.Procedure.id == procedure_id)
        .first()
    )
    if not procedure:
<<<<<<< HEAD
        raise HTTPException(status_code=404, detail="Procedure not found")
    procedures_db[procedure_id] = Procedure.model_validate(procedure)
=======
        raise HTTPException(status_code=status.HTTP_404_NOT_FOUND, detail="Procedure not found")
>>>>>>> d6987a27
    return procedure


@app.post("/runs", response_model=ProcedureRunResponse, status_code=status.HTTP_201_CREATED)
def start_procedure_run(
<<<<<<< HEAD
    procedure_id: Optional[str] = None,
    user_id: Optional[str] = None,
    payload: ProcedureRunCreateRequest | None = Body(default=None),
=======
    payload: ProcedureRunPayload,
>>>>>>> d6987a27
    db: Session = Depends(get_db),
    current_user: Optional[User] = Depends(get_current_user_optional),
):
<<<<<<< HEAD
    procedure_id = procedure_id or (payload.procedure_id if payload else None)
    user_id = user_id or (payload.user_id if payload else None) or "default_user"

    if not procedure_id:
        raise HTTPException(status_code=422, detail="procedure_id is required")
=======
    procedure_exists = (
        db.query(models.Procedure.id)
        .filter(models.Procedure.id == payload.procedure_id)
        .first()
    )
    if not procedure_exists:
        raise HTTPException(status_code=status.HTTP_404_NOT_FOUND, detail="Procedure not found")

    run = models.ProcedureRun(
        id=str(uuid.uuid4()),
        procedure_id=payload.procedure_id,
        user_id=payload.user_id or (current_user.username if current_user else "default_user"),
        state=payload.state,
        raise HTTPException(status_code=404, detail="Procedure not found")

    serialized = _serialize_procedure(procedure)
    _store_procedure_in_cache(serialized)
    return serialized
>>>>>>> d6987a27

    exists_in_cache = procedure_id in procedures_db
    exists_in_db = False
    try:
        exists_in_db = bool(
            db.query(models.Procedure.id).filter(models.Procedure.id == procedure_id).first()
        )
    except OperationalError:
        exists_in_db = False

<<<<<<< HEAD
    if not exists_in_cache and not exists_in_db:
=======
@app.post(
    "/runs",
    response_model=ProcedureRun,
    status_code=status.HTTP_201_CREATED,
    responses=throttle_responses(),
)
@limiter.limit(default_rate_limit)
def start_procedure_run(
    request: Request,
    response: Response,
    procedure_id: str,
    current_user=Depends(require_role("user")),
) -> ProcedureRun:
    if procedure_id not in procedures_db:
>>>>>>> d6987a27
        raise HTTPException(status_code=404, detail="Procedure not found")
)
def start_procedure_run(
    payload: ProcedureRunCreateRequest | None = Body(default=None),
    procedure_id: Optional[str] = None,
    current_user: User = Depends(require_role("user")),
) -> ProcedureRun:
    effective_procedure_id = procedure_id or (payload.procedure_id if payload else None)
    if not effective_procedure_id:
        raise HTTPException(
            status_code=status.HTTP_422_UNPROCESSABLE_ENTITY, detail="procedure_id is required"
        )
    if effective_procedure_id not in procedures_db:
        raise ProcedureNotFoundError("Procedure not found")

<<<<<<< HEAD
    run = models.ProcedureRun(
        id=str(uuid.uuid4()),
        procedure_id=procedure_id,
        user_id=user_id,
=======
    run_id = str(uuid.uuid4())
    run = ProcedureRun(
        id=str(uuid.uuid4()),
        procedure_id=procedure_id,
        user_id=current_user.username,
        state="started",
        created_at=datetime.utcnow(),
    )
    runs_db[run.id] = run
    logger.info(
        "Starting procedure run",
        extra={"procedure_id": procedure_id, "run_id": run.id, "username": current_user.username},
    )
    return run


@app.get("/runs/{run_id}", response_model=ProcedureRun, responses=throttle_responses())
@limiter.limit(default_rate_limit)
def get_run(request: Request, response: Response, run_id: str) -> ProcedureRun:
    logger.info("Fetching run", extra={"run_id": run_id})
    try:
        return runs_db[run_id]
    except KeyError as exc:  # pragma: no cover - defensive
        raise RunNotFoundError("Run not found") from exc


__all__ = [
    "app",
    "procedures_db",
    "runs_db",
    "configure_rate_limiter",
    "create_app",
]
        id=run_id,
        procedure_id=effective_procedure_id,
        user_id=(payload.user_id if payload and payload.user_id else current_user.username),
        state="started",
        created_at=datetime.utcnow(),
    )
    runs_db[run_id] = run
    logger.info(
        "Procedure run started",
        extra={
            "procedure_id": effective_procedure_id,
            "run_id": run_id,
            "user": current_user.username,
        },
    )
    return run


@app.get("/runs/{run_id}", response_model=ProcedureRun)
def get_run(run_id: str) -> ProcedureRun:
    try:
        return runs_db[run_id]
    except KeyError as exc:
        raise RunNotFoundError("Run not found") from exc


__all__ = ["app", "procedures_db", "runs_db"]
    payload: ProcedureRunCreateRequest,
    db: Session = Depends(get_db),
    current_user=Depends(require_role("user")),
) -> Dict[str, Any]:
    logger.info(
        "Starting procedure run",
        extra={"procedure_id": payload.procedure_id, "user": current_user.username},
    )
    procedure_exists = (
        db.query(models.Procedure.id)
        .filter(models.Procedure.id == payload.procedure_id)
        .first()
    )
    if not procedure_exists:
        raise HTTPException(status_code=404, detail="Procedure not found")

    run = models.ProcedureRun(
        id=str(uuid.uuid4()),
        procedure_id=payload.procedure_id,
        user_id=payload.user_id or current_user.username,
>>>>>>> d6987a27
        state="started",
        created_at=datetime.utcnow(),
    )
    db.add(run)
    db.commit()
    db.refresh(run)
<<<<<<< HEAD

    run_payload = ProcedureRun.model_validate(run)
    runs_db[run.id] = run_payload
    return run


@app.get("/runs/{run_id}", response_model=ProcedureRun)
def get_run(run_id: str, db: Session = Depends(get_db)) -> ProcedureRun:
    run = db.get(models.ProcedureRun, run_id)
    if not run:
        raise HTTPException(status_code=404, detail="Run not found")
    runs_db[run_id] = ProcedureRun.model_validate(run)
    return run


if __name__ == "__main__":  # pragma: no cover
=======
    audit.run_created(db, actor=_actor(current_user), run=_serialise_run(run))
    return run


@app.patch("/runs/{run_id}", response_model=ProcedureRunResponse)
def update_procedure_run(
    run_id: str,
    payload: ProcedureRunUpdatePayload,
    db: Session = Depends(get_db),
    current_user: Optional[User] = Depends(get_current_user_optional),
):
    run = db.get(models.ProcedureRun, run_id)
    if not run:
        raise HTTPException(status_code=status.HTTP_404_NOT_FOUND, detail="Run not found")

    before = _serialise_run(run)
    if payload.state is not None:
        run.state = payload.state
    if payload.closed_at is not None:
        run.closed_at = payload.closed_at
    db.commit()
    db.refresh(run)
    audit.run_updated(
        db,
        actor=_actor(current_user),
        run_id=run.id,
        before=before,
        after=_serialise_run(run),
    )
    return run


@app.get("/runs/{run_id}", response_model=ProcedureRunResponse)
def get_run(run_id: str, db: Session = Depends(get_db)):
    run = db.get(models.ProcedureRun, run_id)
    if not run:
        raise HTTPException(status_code=status.HTTP_404_NOT_FOUND, detail="Run not found")
    return run


@app.post(
    "/runs/{run_id}/steps/{step_key}/commit",
    response_model=RunStepStateResponse,
    status_code=status.HTTP_201_CREATED,
)
def commit_run_step(
    run_id: str,
    step_key: str,
    request: RunStepCommitRequest,
    db: Session = Depends(get_db),
    current_user: Optional[User] = Depends(get_current_user_optional),
):
    run = db.get(models.ProcedureRun, run_id)
    if not run:
        raise HTTPException(status_code=status.HTTP_404_NOT_FOUND, detail="Run not found")

    state = (
        db.query(models.ProcedureRunStepState)
        .filter(
            models.ProcedureRunStepState.run_id == run_id,
            models.ProcedureRunStepState.step_key == step_key,
        )
        .one_or_none()
    )
    before_payload: Optional[Dict[str, Any]] = None
    if state is None:
        state = models.ProcedureRunStepState(
            run_id=run_id,
            step_key=step_key,
            payload=request.payload,
        )
        db.add(state)
    else:
        before_payload = state.payload.copy()
        state.payload = request.payload
    state.committed_at = datetime.utcnow()
    db.commit()
    db.refresh(state)
    audit.step_committed(
        db,
        actor=_actor(current_user),
        run_id=run_id,
        step_key=step_key,
        before=before_payload,
        after=request.payload,
    )
    return state


@app.get("/audit-events", response_model=List[AuditEventResponse])
def list_audit_events(
    actor: Optional[str] = None,
    entity_type: Optional[str] = None,
    entity_id: Optional[str] = None,
    action: Optional[str] = None,
    since: Optional[datetime] = None,
    until: Optional[datetime] = None,
    db: Session = Depends(get_db),
    current_user: User = Depends(require_role("auditor")),
):
    query = db.query(models.AuditEvent)
    if actor:
        query = query.filter(models.AuditEvent.actor == actor)
    if entity_type:
        query = query.filter(models.AuditEvent.entity_type == entity_type)
    if entity_id:
        query = query.filter(models.AuditEvent.entity_id == entity_id)
    if action:
        query = query.filter(models.AuditEvent.action == action)
    if since:
        query = query.filter(models.AuditEvent.occurred_at >= since)
    if until:
        query = query.filter(models.AuditEvent.occurred_at <= until)

    events = query.order_by(models.AuditEvent.occurred_at.desc()).all()
    return events



    serialized = _serialize_run(run)
    _cache_set_json(run_cache_key(run.id), serialized, RUN_DETAIL_TTL)
    return serialized


@app.get("/runs/{run_id}", response_model=ProcedureRun)
def get_run(run_id: str, db: Session = Depends(get_db)) -> Dict[str, Any]:
    cached = _cache_get_json(run_cache_key(run_id))
    if cached is not None:
        logger.debug("Returning run from cache", extra={"run_id": run_id})
        return cached

    run = db.get(models.ProcedureRun, run_id)
    if not run:
        raise HTTPException(status_code=404, detail="Run not found")

    serialized = _serialize_run(run)
    _cache_set_json(run_cache_key(run_id), serialized, RUN_DETAIL_TTL)
    return serialized


if __name__ == "__main__":  # pragma: no cover - manual execution helper
>>>>>>> d6987a27
    import uvicorn

    uvicorn.run(app, host="0.0.0.0", port=8000)<|MERGE_RESOLUTION|>--- conflicted
+++ resolved
@@ -1,14 +1,11 @@
-<<<<<<< HEAD
 from __future__ import annotations
 
-=======
 """Main FastAPI application for the Réalisons backend."""
 from __future__ import annotations
 
 from __future__ import annotations
 
 import json
->>>>>>> d6987a27
 import logging
 import time
 import uuid
@@ -17,7 +14,6 @@
 from datetime import datetime
 from typing import Dict, List, Optional
 
-<<<<<<< HEAD
 from dotenv import load_dotenv
 from fastapi import Body, Depends, FastAPI, HTTPException, Request, status
 from fastapi.middleware.cors import CORSMiddleware
@@ -43,7 +39,6 @@
     """Attach correlation identifiers to every request."""
 
     async def dispatch(self, request: Request, call_next):  # type: ignore[override]
-=======
 from fastapi import Depends, FastAPI, HTTPException, Request, Response, status
 from fastapi.middleware.cors import CORSMiddleware
 from fastapi.responses import JSONResponse
@@ -146,7 +141,6 @@
     async def dispatch(self, request: Request, call_next):  # pragma: no cover - middleware glue
     async def dispatch(self, request: Request, call_next):  # type: ignore[override]
     async def dispatch(self, request: Request, call_next):  # pragma: no cover - FastAPI interface
->>>>>>> d6987a27
         correlation_id = request.headers.get("X-Correlation-ID", str(uuid.uuid4()))
         token = correlation_id_var.set(correlation_id)
         start = time.perf_counter()
@@ -160,13 +154,10 @@
         start_time = time.perf_counter()
         try:
             response = await call_next(request)
-<<<<<<< HEAD
             return response
-=======
         except Exception:  # pragma: no cover - defensive logging
             logger.exception("Unhandled exception", extra={"path": request.url.path})
             raise
->>>>>>> d6987a27
         finally:
             duration_ms = round((time.perf_counter() - start_time) * 1000, 2)
             correlation_id_var.reset(token)
@@ -178,17 +169,14 @@
                     "duration_ms": duration_ms,
                 },
             )
-<<<<<<< HEAD
             if response is not None:
                 response.headers["X-Correlation-ID"] = correlation_id
                 response.headers["X-Process-Time-ms"] = f"{duration_ms:.2f}"
             correlation_id_var.reset(token)
 
-=======
         response.headers["X-Correlation-ID"] = correlation_id
         response.headers["X-Process-Time-ms"] = f"{duration_ms:.2f}"
         return response
->>>>>>> d6987a27
 
 def configure_logging() -> None:
     logging.basicConfig(
@@ -197,10 +185,8 @@
     )
     logging.getLogger().addFilter(lambda record: setattr(record, "correlation_id", correlation_id_var.get()) or True)
 
-<<<<<<< HEAD
 
 configure_logging()
-=======
 THROTTLE_RESPONSE_TEMPLATE: Dict[int, Dict[str, object]] = {
     429: {
         "description": "Too Many Requests",
@@ -278,7 +264,6 @@
 
 class RunNotFoundError(NotFoundError):
     """Raised when a run cannot be found."""
->>>>>>> d6987a27
 
 class ProcedureStepPayload(BaseModel):
     key: str
@@ -310,13 +295,11 @@
     model_config = ConfigDict(from_attributes=True)
 
 
-<<<<<<< HEAD
 class ProcedureCreateRequest(Procedure):
     pass
 
 
 class ProcedureRun(BaseModel):
-=======
 class ProcedureRunPayload(BaseModel):
     procedure_id: str
     user_id: Optional[str] = Field(default="default_user")
@@ -338,7 +321,6 @@
 class ProcedureRun(BaseModel):
     model_config = ConfigDict(from_attributes=True)
 
->>>>>>> d6987a27
     id: str
     procedure_id: str
     user_id: str
@@ -348,7 +330,6 @@
 
 
 
-<<<<<<< HEAD
 class ProcedureRunCreateRequest(BaseModel):
     procedure_id: str
     user_id: Optional[str] = None
@@ -376,7 +357,6 @@
 @app.on_event("startup")
 def ensure_environment() -> None:
     """Validate configuration as soon as the application starts."""
-=======
 
 class RunStepCommitRequest(BaseModel):
     payload: Dict[str, Any]
@@ -614,11 +594,9 @@
         extra={"path": request.url.path, "error": exc.__class__.__name__},
     )
     return JSONResponse(status_code=404, content={"detail": str(exc) or exc.__class__.__name__})
->>>>>>> d6987a27
 
     validate_environment()
 
-<<<<<<< HEAD
 
 @app.exception_handler(Exception)
 async def unhandled_exception_handler(request: Request, exc: Exception) -> JSONResponse:  # pragma: no cover - safety net
@@ -633,7 +611,6 @@
     issues = analyse_environment()
     status_value = "ok" if not issues["missing"] and not issues["insecure"] else "degraded"
     return {"status": status_value, **issues}
-=======
 @app.post("/auth/token", response_model=Token, tags=["auth"])
 def login(form_data: OAuth2PasswordRequestForm = Depends()) -> Token:
     user = authenticate_user(form_data.username, form_data.password)
@@ -655,14 +632,12 @@
 def read_root() -> Dict[str, str]:
     logger.debug("Root endpoint accessed")
     return {"message": "Bienvenue sur l'API de l'assistant Réalisons v0.2"}
->>>>>>> d6987a27
 
 
 @app.get("/health", responses=throttle_responses())
 @limiter.limit(default_rate_limit)
 def health_check(request: Request, response: Response) -> Dict[str, str]:
 @app.get("/health")
-<<<<<<< HEAD
 def legacy_health() -> Dict[str, str]:
     return {"status": "healthy", "version": "0.1.0"}
 
@@ -672,7 +647,6 @@
     return {"message": "Bienvenue sur l'API de l'assistant Réalisons v0.1"}
 
 
-=======
 def health_check() -> Dict[str, str]:
     logger.debug("Health check requested")
     return {"status": "healthy", "version": "0.2.0"}
@@ -685,7 +659,6 @@
     response: Response,
     form_data=Depends(OAuth2PasswordRequestForm),
 ) -> Token:
->>>>>>> d6987a27
 @app.post("/auth/token", response_model=Token, tags=["auth"])
 def login(form_data: OAuth2PasswordRequestForm = Depends()):
     user = authenticate_user(form_data.username, form_data.password)
@@ -699,13 +672,10 @@
     return {"access_token": access_token, "token_type": "bearer"}
 
 
-<<<<<<< HEAD
 @app.get("/procedures", response_model=List[Procedure])
 def list_procedures(db: Session = Depends(get_db)) -> List[Procedure]:
-=======
 @app.get("/procedures", response_model=List[ProcedureResponse])
 def list_procedures(db: Session = Depends(get_db)):
->>>>>>> d6987a27
     procedures = (
         db.query(models.Procedure)
         .options(selectinload(models.Procedure.steps))
@@ -715,13 +685,11 @@
     return procedures
 
 
-<<<<<<< HEAD
 @app.post("/procedures", response_model=Procedure)
 def create_procedure(payload: ProcedureCreateRequest, db: Session = Depends(get_db)) -> Procedure:
     procedure_id = payload.id or str(uuid.uuid4())
     db_procedure = models.Procedure(
         id=procedure_id,
-=======
 @app.post(
     "/procedures",
     response_model=ProcedureResponse,
@@ -734,16 +702,12 @@
 ):
     procedure = models.Procedure(
         id=str(uuid.uuid4()),
->>>>>>> d6987a27
         name=payload.name,
         description=payload.description,
     )
     for index, step in enumerate(payload.steps):
-<<<<<<< HEAD
         db_procedure.steps.append(
-=======
         procedure.steps.append(
->>>>>>> d6987a27
             models.ProcedureStep(
                 key=step.key,
                 title=step.title,
@@ -754,12 +718,10 @@
         )
     db.add(procedure)
     db.commit()
-<<<<<<< HEAD
     db.refresh(db_procedure)
 
     procedures_db[procedure_id] = Procedure.model_validate(db_procedure)
     return db_procedure
-=======
     db.refresh(procedure)
     audit.procedure_created(db, actor=_actor(current_user), procedure=_serialise_procedure(procedure))
     return procedure
@@ -916,7 +878,6 @@
         "Procedure created", extra={"procedure_id": procedure_id, "author": current_user.username}
     )
     return procedure
->>>>>>> d6987a27
 
 
 @app.get(
@@ -932,9 +893,7 @@
     except KeyError as exc:  # pragma: no cover - defensive
         raise ProcedureNotFoundError("Procedure not found") from exc
 @app.get("/procedures/{procedure_id}", response_model=Procedure)
-<<<<<<< HEAD
 def get_procedure(procedure_id: str, db: Session = Depends(get_db)) -> Procedure:
-=======
 def get_procedure(procedure_id: str) -> Procedure:
     try:
         return procedures_db[procedure_id]
@@ -967,7 +926,6 @@
         logger.debug("Returning procedure from cache", extra={"procedure_id": procedure_id})
         return cached
 
->>>>>>> d6987a27
     procedure = (
         db.query(models.Procedure)
         .options(selectinload(models.Procedure.steps))
@@ -975,34 +933,26 @@
         .first()
     )
     if not procedure:
-<<<<<<< HEAD
         raise HTTPException(status_code=404, detail="Procedure not found")
     procedures_db[procedure_id] = Procedure.model_validate(procedure)
-=======
         raise HTTPException(status_code=status.HTTP_404_NOT_FOUND, detail="Procedure not found")
->>>>>>> d6987a27
     return procedure
 
 
 @app.post("/runs", response_model=ProcedureRunResponse, status_code=status.HTTP_201_CREATED)
 def start_procedure_run(
-<<<<<<< HEAD
     procedure_id: Optional[str] = None,
     user_id: Optional[str] = None,
     payload: ProcedureRunCreateRequest | None = Body(default=None),
-=======
     payload: ProcedureRunPayload,
->>>>>>> d6987a27
     db: Session = Depends(get_db),
     current_user: Optional[User] = Depends(get_current_user_optional),
 ):
-<<<<<<< HEAD
     procedure_id = procedure_id or (payload.procedure_id if payload else None)
     user_id = user_id or (payload.user_id if payload else None) or "default_user"
 
     if not procedure_id:
         raise HTTPException(status_code=422, detail="procedure_id is required")
-=======
     procedure_exists = (
         db.query(models.Procedure.id)
         .filter(models.Procedure.id == payload.procedure_id)
@@ -1021,7 +971,6 @@
     serialized = _serialize_procedure(procedure)
     _store_procedure_in_cache(serialized)
     return serialized
->>>>>>> d6987a27
 
     exists_in_cache = procedure_id in procedures_db
     exists_in_db = False
@@ -1032,9 +981,7 @@
     except OperationalError:
         exists_in_db = False
 
-<<<<<<< HEAD
     if not exists_in_cache and not exists_in_db:
-=======
 @app.post(
     "/runs",
     response_model=ProcedureRun,
@@ -1049,7 +996,6 @@
     current_user=Depends(require_role("user")),
 ) -> ProcedureRun:
     if procedure_id not in procedures_db:
->>>>>>> d6987a27
         raise HTTPException(status_code=404, detail="Procedure not found")
 )
 def start_procedure_run(
@@ -1065,12 +1011,10 @@
     if effective_procedure_id not in procedures_db:
         raise ProcedureNotFoundError("Procedure not found")
 
-<<<<<<< HEAD
     run = models.ProcedureRun(
         id=str(uuid.uuid4()),
         procedure_id=procedure_id,
         user_id=user_id,
-=======
     run_id = str(uuid.uuid4())
     run = ProcedureRun(
         id=str(uuid.uuid4()),
@@ -1151,14 +1095,12 @@
         id=str(uuid.uuid4()),
         procedure_id=payload.procedure_id,
         user_id=payload.user_id or current_user.username,
->>>>>>> d6987a27
         state="started",
         created_at=datetime.utcnow(),
     )
     db.add(run)
     db.commit()
     db.refresh(run)
-<<<<<<< HEAD
 
     run_payload = ProcedureRun.model_validate(run)
     runs_db[run.id] = run_payload
@@ -1175,7 +1117,6 @@
 
 
 if __name__ == "__main__":  # pragma: no cover
-=======
     audit.run_created(db, actor=_actor(current_user), run=_serialise_run(run))
     return run
 
@@ -1317,7 +1258,6 @@
 
 
 if __name__ == "__main__":  # pragma: no cover - manual execution helper
->>>>>>> d6987a27
     import uvicorn
 
     uvicorn.run(app, host="0.0.0.0", port=8000)