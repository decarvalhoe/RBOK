--- conflicted
+++ resolved
@@ -1,5 +1,3 @@
-<<<<<<< HEAD
-=======
 from datetime import datetime
 import uuid
 from typing import List, Optional
@@ -25,11 +23,9 @@
     ),
 import logging
 import time
->>>>>>> c069ac81
 import uuid
 from contextvars import ContextVar
 from datetime import datetime
-<<<<<<< HEAD
 from typing import List, Optional
 
 from fastapi import Depends, FastAPI, HTTPException
@@ -39,7 +35,6 @@
 
 from . import models
 from .database import get_db
-=======
 from typing import Dict, List, Optional
 
 from fastapi import FastAPI, Request
@@ -125,7 +120,6 @@
             correlation_id_var.reset(token)
 
         return response
->>>>>>> c069ac81
 
 
 app = FastAPI(
@@ -145,21 +139,15 @@
 app.add_middleware(CorrelationIdMiddleware)
 
 
-<<<<<<< HEAD
-
-=======
->>>>>>> c069ac81
+
 class ProcedureStep(BaseModel):
     key: str
     title: str
     prompt: str
-<<<<<<< HEAD
     slots: List[dict] = Field(default_factory=list)
 
     model_config = ConfigDict(from_attributes=True)
-=======
     slots: List[Dict[str, str]] = Field(default_factory=list)
->>>>>>> c069ac81
 
 
 class Procedure(BaseModel):
@@ -186,9 +174,7 @@
     created_at: datetime
     closed_at: Optional[datetime] = None
 
-<<<<<<< HEAD
     model_config = ConfigDict(from_attributes=True)
-=======
 
 class ProcedureRunCreateRequest(BaseModel):
     procedure_id: str
@@ -216,7 +202,6 @@
         extra={"path": request.url.path, "detail": str(exc) or exc.__class__.__name__},
     )
     return JSONResponse(status_code=400, content={"detail": str(exc) or "Bad request"})
->>>>>>> c069ac81
 
 
 @app.get("/")
@@ -232,7 +217,6 @@
 
 
 @app.get("/procedures", response_model=List[Procedure])
-<<<<<<< HEAD
 def list_procedures(db: Session = Depends(get_db)):
     procedures = (
         db.query(models.Procedure)
@@ -265,7 +249,6 @@
     db.refresh(db_procedure)
     return db_procedure
 
-=======
 def list_procedures():
     logger.info("Listing procedures", extra={"total": len(procedures_db)})
     return list(procedures_db.values())
@@ -300,11 +283,9 @@
     )
     procedures_db[procedure.id] = procedure
     return procedure
->>>>>>> c069ac81
 
 
 @app.get("/procedures/{procedure_id}", response_model=Procedure)
-<<<<<<< HEAD
 def get_procedure(procedure_id: str, db: Session = Depends(get_db)):
     procedure = (
         db.query(models.Procedure)
@@ -328,7 +309,6 @@
         raise HTTPException(status_code=404, detail="Procedure not found")
 
     run = models.ProcedureRun(
-=======
 def get_procedure(procedure_id: str):
     logger.info("Fetching procedure", extra={"procedure_id": procedure_id})
     try:
@@ -347,7 +327,6 @@
 
     run = ProcedureRun(
         id=str(uuid.uuid4()),
->>>>>>> c069ac81
         procedure_id=procedure_id,
         user_id=current_user.username,
 @app.post("/runs", response_model=ProcedureRun)
@@ -364,10 +343,7 @@
         procedure_id=payload.procedure_id,
         user_id=payload.user_id or "default_user",
         state="started",
-<<<<<<< HEAD
-=======
         created_at=datetime.now(),
->>>>>>> c069ac81
     )
     db.add(run)
     db.commit()
@@ -376,20 +352,17 @@
 
 
 @app.get("/runs/{run_id}", response_model=ProcedureRun)
-<<<<<<< HEAD
 def get_run(run_id: str, db: Session = Depends(get_db)):
     run = db.get(models.ProcedureRun, run_id)
     if not run:
         raise HTTPException(status_code=404, detail="Run not found")
     return run
-=======
 def get_run(run_id: str):
     logger.info("Fetching run", extra={"run_id": run_id})
     try:
         return runs_db[run_id]
     except KeyError as exc:
         raise RunNotFoundError("Run not found") from exc
->>>>>>> c069ac81
 
 
 if __name__ == "__main__":
