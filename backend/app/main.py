--- conflicted
+++ resolved
@@ -13,8 +13,6 @@
 from fastapi import Depends, FastAPI, HTTPException, Request, status
 from fastapi.middleware.cors import CORSMiddleware
 from fastapi.responses import JSONResponse, Response
-<<<<<<< HEAD
-=======
 from opentelemetry import trace
 from opentelemetry._logs import set_logger_provider
 from opentelemetry.exporter.otlp.proto.http._log_exporter import OTLPLogExporter
@@ -25,7 +23,6 @@
 from opentelemetry.sdk.resources import Resource
 from opentelemetry.sdk.trace import TracerProvider
 from opentelemetry.sdk.trace.export import BatchSpanProcessor
->>>>>>> 78cd97db
 from prometheus_client import CONTENT_TYPE_LATEST, Counter, Gauge, Histogram, REGISTRY, generate_latest
 from pydantic import BaseModel, Field
 from sqlalchemy import text
@@ -50,10 +47,7 @@
 from slowapi.util import get_remote_address
 
 from .api.procedures import router as procedures_router
-<<<<<<< HEAD
 from .api.runs import router as runs_router
-=======
->>>>>>> 78cd97db
 from .api.webrtc import router as webrtc_router
 from .cache import get_redis_client
 from .config import Settings, get_settings
@@ -183,16 +177,13 @@
     if _tracing_configured:
         return
 
-<<<<<<< HEAD
     current = trace.get_tracer_provider()
     if isinstance(current, TracerProvider) and getattr(current, "_rbok_service", None) == "rbok-backend":
         _tracing_configured = True
-=======
     if not (
         os.getenv("OTEL_EXPORTER_OTLP_ENDPOINT")
         or os.getenv("OTEL_EXPORTER_OTLP_TRACES_ENDPOINT")
     ):
->>>>>>> 78cd97db
         return
 
     endpoint = os.getenv("OTEL_EXPORTER_OTLP_ENDPOINT", "http://otel-collector:4318")
@@ -315,9 +306,7 @@
         return existing
 
 
-<<<<<<< HEAD
 REQUEST_DURATION = _register_metric(
-=======
 def _get_or_create_metric(factory, *args, **kwargs):
     name = args[0] if args else kwargs.get("name")
     try:
@@ -332,7 +321,6 @@
 
 REQUEST_DURATION = _get_or_create_metric(
     Histogram,
->>>>>>> 78cd97db
     "backend_request_duration_seconds",
     lambda: Histogram(
         "backend_request_duration_seconds",
@@ -340,12 +328,9 @@
         labelnames=("method", "path", "status_code"),
     ),
 )
-<<<<<<< HEAD
 REQUEST_COUNT = _register_metric(
-=======
 REQUEST_COUNT = _get_or_create_metric(
     Counter,
->>>>>>> 78cd97db
     "backend_request_total",
     lambda: Counter(
         "backend_request_total",
@@ -353,24 +338,18 @@
         labelnames=("method", "path", "status_code"),
     ),
 )
-<<<<<<< HEAD
 DATABASE_HEALTH = _register_metric(
-=======
 DATABASE_HEALTH = _get_or_create_metric(
     Gauge,
->>>>>>> 78cd97db
     "backend_database_up",
     lambda: Gauge(
         "backend_database_up",
         "Database connectivity status (1=up, 0=down)",
     ),
 )
-<<<<<<< HEAD
 CACHE_HEALTH = _register_metric(
-=======
 CACHE_HEALTH = _get_or_create_metric(
     Gauge,
->>>>>>> 78cd97db
     "backend_cache_up",
     lambda: Gauge(
         "backend_cache_up",
