--- conflicted
+++ resolved
@@ -328,16 +328,10 @@
 app.include_router(webrtc_router)
 
 
-<<<<<<< HEAD
 def _get_or_create_metric(factory, *args, **kwargs):
     name = args[0] if args else kwargs.get("name")
     try:
         return factory(*args, **kwargs)
-=======
-def _get_or_create_metric(name: str, factory: Callable[[], Any]):
-    try:
-        return factory()
->>>>>>> 4e2c3f14
     except ValueError as exc:  # pragma: no cover - defensive for reloads
         if "Duplicated timeseries" in str(exc):
             existing = REGISTRY._names_to_collectors.get(name)
@@ -347,7 +341,6 @@
 
 
 REQUEST_DURATION = _get_or_create_metric(
-<<<<<<< HEAD
     Histogram,
     name="backend_request_duration_seconds",
     documentation="Time spent processing requests",
@@ -368,36 +361,6 @@
     Gauge,
     name="backend_cache_up",
     documentation="Cache connectivity status (1=up, 0=down)",
-=======
-    "backend_request_duration_seconds",
-    lambda: Histogram(
-        "backend_request_duration_seconds",
-        "Time spent processing requests",
-        labelnames=("method", "path", "status_code"),
-    ),
-)
-REQUEST_COUNT = _get_or_create_metric(
-    "backend_request_total",
-    lambda: Counter(
-        "backend_request_total",
-        "Total number of processed requests",
-        labelnames=("method", "path", "status_code"),
-    ),
-)
-DATABASE_HEALTH = _get_or_create_metric(
-    "backend_database_up",
-    lambda: Gauge(
-        "backend_database_up",
-        "Database connectivity status (1=up, 0=down)",
-    ),
-)
-CACHE_HEALTH = _get_or_create_metric(
-    "backend_cache_up",
-    lambda: Gauge(
-        "backend_cache_up",
-        "Cache connectivity status (1=up, 0=down)",
-    ),
->>>>>>> 4e2c3f14
 )
 
 
