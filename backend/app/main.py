--- conflicted
+++ resolved
@@ -1,20 +1,14 @@
 from __future__ import annotations
 
-<<<<<<< HEAD
-=======
 import json
->>>>>>> fc5d500b
 import logging
 import time
 import uuid
 from contextvars import ContextVar
 from datetime import datetime
-<<<<<<< HEAD
-=======
 from typing import Dict, List, Optional
 
 from fastapi import Body, Depends, FastAPI, HTTPException, Request, status
->>>>>>> fc5d500b
 from typing import Any, Dict, List, Optional
 
 from fastapi import Depends, FastAPI, HTTPException, Request, status
@@ -22,16 +16,12 @@
 from fastapi.responses import JSONResponse
 from fastapi.security import OAuth2PasswordRequestForm
 from pydantic import BaseModel, ConfigDict, Field
-<<<<<<< HEAD
-=======
 from starlette.middleware.base import BaseHTTPMiddleware
 from redis.exceptions import RedisError
->>>>>>> fc5d500b
 from sqlalchemy.orm import Session, selectinload
 from starlette.middleware.base import BaseHTTPMiddleware
 
 from . import models
-<<<<<<< HEAD
 from .auth import (
     Token,
     User,
@@ -43,13 +33,11 @@
 from .database import get_db
 from .services import audit
 
-=======
 from .auth import Token, authenticate_user, create_access_token, require_role
 from .cache import get_redis_client
 from .database import get_db
 
 from .auth import Token, User, authenticate_user, create_access_token, require_role
->>>>>>> fc5d500b
 
 logger = logging.getLogger("rbok.api")
 correlation_id_var: ContextVar[Optional[str]] = ContextVar("correlation_id", default=None)
@@ -63,13 +51,10 @@
         return True
 
 
-<<<<<<< HEAD
 def configure_logging() -> logging.Logger:  # pragma: no cover - logging helper
-=======
 def configure_logging() -> None:
     """Configure application level logging with correlation ids."""
 
->>>>>>> fc5d500b
     logging.basicConfig(
         level=logging.INFO,
         format="%(asctime)s %(levelname)s %(name)s [correlation_id=%(correlation_id)s] %(message)s",
@@ -83,23 +68,17 @@
 class CorrelationIdMiddleware(BaseHTTPMiddleware):
     """Attach a correlation id and timing information to each request."""
 
-<<<<<<< HEAD
     async def dispatch(self, request: Request, call_next):  # pragma: no cover - middleware glue
-=======
     async def dispatch(self, request: Request, call_next):  # type: ignore[override]
     async def dispatch(self, request: Request, call_next):  # pragma: no cover - FastAPI interface
->>>>>>> fc5d500b
         correlation_id = request.headers.get("X-Correlation-ID", str(uuid.uuid4()))
         token = correlation_id_var.set(correlation_id)
         start_time = time.perf_counter()
         try:
             response = await call_next(request)
-<<<<<<< HEAD
-=======
         except Exception:  # pragma: no cover - defensive logging
             logger.exception("Unhandled exception", extra={"path": request.url.path})
             raise
->>>>>>> fc5d500b
         finally:
             duration_ms = round((time.perf_counter() - start_time) * 1000, 2)
             correlation_id_var.reset(token)
@@ -118,17 +97,14 @@
 
 app = FastAPI(
     title="Réalisons API",
-<<<<<<< HEAD
     description="API pour l'assistant procédural Réalisons",
     version="0.2.0",
-=======
     description=(
         "API pour l'assistant procédural Réalisons. Les opérations d'écriture nécessitent un token "
         "Bearer issu de l'endpoint `/auth/token`. Les administrateurs peuvent créer des procédures tandis "
         "que les utilisateurs standard ne peuvent lancer que des exécutions."
     ),
     version="0.1.0",
->>>>>>> fc5d500b
 )
 
 app.add_middleware(
@@ -141,31 +117,25 @@
 app.add_middleware(CorrelationIdMiddleware)
 
 
-<<<<<<< HEAD
 class ProcedureStepPayload(BaseModel):
     key: str
     title: str
     prompt: str
-=======
 class ProcedureStep(BaseModel):
     key: str
     title: str
     prompt: str
     slots: List[Dict[str, str]] = Field(default_factory=list)
->>>>>>> fc5d500b
     slots: List[Dict[str, Any]] = Field(default_factory=list)
 
     model_config = ConfigDict(from_attributes=True)
 
 
-<<<<<<< HEAD
 class ProcedurePayload(BaseModel):
-=======
 class Procedure(BaseModel):
     model_config = ConfigDict(from_attributes=True)
 
     id: str
->>>>>>> fc5d500b
     name: str
     description: str
     steps: List[ProcedureStepPayload] = Field(default_factory=list)
@@ -177,7 +147,6 @@
     model_config = ConfigDict(from_attributes=True)
 
 
-<<<<<<< HEAD
 class ProcedureRunPayload(BaseModel):
     procedure_id: str
     user_id: Optional[str] = Field(default="default_user")
@@ -190,7 +159,6 @@
 
 
 class ProcedureRunResponse(BaseModel):
-=======
 class ProcedureCreateRequest(BaseModel):
     name: str
     description: str
@@ -200,7 +168,6 @@
 class ProcedureRun(BaseModel):
     model_config = ConfigDict(from_attributes=True)
 
->>>>>>> fc5d500b
     id: str
     procedure_id: str
     user_id: str
@@ -210,7 +177,6 @@
 
 
 
-<<<<<<< HEAD
 
 class RunStepCommitRequest(BaseModel):
     payload: Dict[str, Any]
@@ -224,7 +190,6 @@
     committed_at: datetime
 
     model_config = ConfigDict(from_attributes=True)
-=======
 class ProcedureRunCreateRequest(BaseModel):
     procedure_id: str
     user_id: Optional[str] = None
@@ -331,7 +296,6 @@
 
 class RunNotFoundError(DomainError):
     """Raised when the requested run does not exist."""
->>>>>>> fc5d500b
 
 
 class AuditEventResponse(BaseModel):
@@ -383,7 +347,6 @@
 @app.exception_handler(HTTPException)
 async def http_exception_handler(request: Request, exc: HTTPException) -> JSONResponse:  # pragma: no cover - wiring
     logger.warning(
-<<<<<<< HEAD
         "HTTP exception raised",
         extra={"path": request.url.path, "detail": exc.detail, "status_code": exc.status_code},
     )
@@ -391,7 +354,6 @@
 
 
 @app.get("/")
-=======
         "Domain error",
         extra={"path": request.url.path, "error": exc.__class__.__name__},
     )
@@ -413,7 +375,6 @@
 
 @app.get("/")
 def root() -> Dict[str, str]:
->>>>>>> fc5d500b
 def read_root() -> Dict[str, str]:
     logger.debug("Root endpoint accessed")
     return {"message": "Bienvenue sur l'API de l'assistant Réalisons v0.2"}
@@ -422,7 +383,6 @@
 @app.get("/health")
 def health_check() -> Dict[str, str]:
     logger.debug("Health check requested")
-<<<<<<< HEAD
     return {"status": "healthy", "version": "0.2.0"}
 
 
@@ -528,7 +488,6 @@
 
 @app.get("/procedures/{procedure_id}", response_model=ProcedureResponse)
 def get_procedure(procedure_id: str, db: Session = Depends(get_db)):
-=======
     return {"status": "healthy", "version": app.version or "0.1.0"}
 
 
@@ -648,7 +607,6 @@
         logger.debug("Returning procedure from cache", extra={"procedure_id": procedure_id})
         return cached
 
->>>>>>> fc5d500b
     procedure = (
         db.query(models.Procedure)
         .options(selectinload(models.Procedure.steps))
@@ -656,7 +614,6 @@
         .first()
     )
     if not procedure:
-<<<<<<< HEAD
         raise HTTPException(status_code=status.HTTP_404_NOT_FOUND, detail="Procedure not found")
     return procedure
 
@@ -680,7 +637,6 @@
         procedure_id=payload.procedure_id,
         user_id=payload.user_id or (current_user.username if current_user else "default_user"),
         state=payload.state,
-=======
         raise HTTPException(status_code=404, detail="Procedure not found")
 
     serialized = _serialize_procedure(procedure)
@@ -757,12 +713,10 @@
         user_id=payload.user_id or current_user.username,
         state="started",
         created_at=datetime.utcnow(),
->>>>>>> fc5d500b
     )
     db.add(run)
     db.commit()
     db.refresh(run)
-<<<<<<< HEAD
     audit.run_created(db, actor=_actor(current_user), run=_serialise_run(run))
     return run
 
@@ -881,7 +835,6 @@
     return events
 
 
-=======
 
     serialized = _serialize_run(run)
     _cache_set_json(run_cache_key(run.id), serialized, RUN_DETAIL_TTL)
@@ -904,7 +857,6 @@
     return serialized
 
 
->>>>>>> fc5d500b
 if __name__ == "__main__":  # pragma: no cover - manual execution helper
     import uvicorn
 
