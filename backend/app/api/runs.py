"""FastAPI router handling procedure run lifecycle endpoints."""
from __future__ import annotations

from datetime import datetime
from typing import Any, Dict, List, Optional

from fastapi import APIRouter, Depends, HTTPException, status
from pydantic import BaseModel, ConfigDict, Field
from sqlalchemy.orm import Session

from ..auth import User, get_current_user
from ..database import get_db
from ..services.procedure_runs import (
    ChecklistValidationError,
    InvalidTransitionError,
    ProcedureNotFoundError,
    ProcedureRunNotFoundError,
    ProcedureRunService,
    RunSnapshot,
    SlotValidationError,
)
from ..services.procedures.cache import cached_run_detail, invalidate_run_cache

router = APIRouter(prefix="/runs", tags=["procedure runs"])


def _service(db: Session = Depends(get_db)) -> ProcedureRunService:
    return ProcedureRunService(db)


class ProcedureRunCreateRequest(BaseModel):
    """Payload used to initialise a new procedure run."""

    procedure_id: str = Field(..., description="Identifier of the procedure to start")
    user_id: Optional[str] = Field(
        default=None, description="Identifier of the user running the procedure"
    )


class RunChecklistItemPayload(BaseModel):
    """Checklist submission payload for a single item."""

    key: str = Field(..., description="Unique identifier of the checklist item")
    completed: bool = Field(..., description="Whether the item has been completed")
    completed_at: Optional[datetime] = Field(
        default=None,
        description="Timestamp of completion (defaults to now when omitted)",
    )


class ProcedureRunStepCommitPayload(BaseModel):
    """Payload shared by endpoints committing a run step."""

    slots: Dict[str, Any] = Field(
        default_factory=dict,
        description="Slot values collected for the step",
    )
    checklist: List[RunChecklistItemPayload] = Field(
        default_factory=list,
        description="Checklist state associated with the step",
    )


<<<<<<< HEAD
class ProcedureRunCommitStepRequest(ProcedureRunStepCommitPayload):
    """Payload used when committing a step within a run."""

    step_key: str = Field(..., description="Key of the step to commit")


class RunChecklistItemState(BaseModel):
    key: str
=======
class ChecklistStatusModel(BaseModel):
    """Public representation of a checklist item status."""

    id: str
>>>>>>> 34ad5140
    label: Optional[str] = None
    completed: bool
    completed_le: Optional[datetime] = None

    model_config = ConfigDict(from_attributes=True)


class ChecklistProgressModel(BaseModel):
    """Aggregated progression metrics for checklist completion."""

    total: int
    completed: int
    percentage: float


class RunStepStateModel(BaseModel):
    step_key: str
    payload: Dict[str, Any]
    committed_at: datetime

    model_config = ConfigDict(from_attributes=True)


class StepCommitResponse(BaseModel):
    """Representation returned when committing a run step."""

    run_state: str = Field(description="Current state of the run after the commit")
    step_state: RunStepStateModel = Field(
        description="State recorded for the committed step"
    )
    checklist_statuses: List[RunChecklistItemState] = Field(
        description="Aggregate checklist status for the run"
    )


class ProcedureRunModel(BaseModel):
    """Representation returned by run endpoints."""

    id: str
    procedure_id: str
    user_id: str
    state: str
    created_at: datetime
    closed_at: Optional[datetime]
    step_states: List[RunStepStateModel]
    checklist_statuses: List[ChecklistStatusModel]
    checklist_progress: ChecklistProgressModel

    model_config = ConfigDict(from_attributes=True)


def _serialize_run(snapshot: RunSnapshot) -> ProcedureRunModel:
    run = snapshot.run
    step_states = [
        RunStepStateModel(
            step_key=state.step_key,
            payload=dict(state.payload or {}),
            committed_at=state.committed_at,
        )
        for state in sorted(snapshot.step_states.values(), key=lambda item: item.committed_at)
    ]
    checklist_statuses = [
        ChecklistStatusModel(
            id=status.checklist_item_id,
            label=status.checklist_item.label,
            completed=status.is_completed,
            completed_le=status.completed_at,
        )
        for status in sorted(
            run.checklist_states,
            key=lambda entry: (entry.checklist_item.position, entry.checklist_item.key),
        )
    ]
    total_items = len(checklist_statuses)
    completed_items = sum(1 for status in checklist_statuses if status.completed)
    percentage = (completed_items / total_items * 100.0) if total_items else 0.0
    checklist_progress = ChecklistProgressModel(
        total=total_items,
        completed=completed_items,
        percentage=percentage,
    )
    return ProcedureRunModel(
        id=run.id,
        procedure_id=run.procedure_id,
        user_id=run.user_id,
        state=run.state,
        created_at=run.created_at,
        closed_at=run.closed_at,
        step_states=step_states,
        checklist_statuses=checklist_statuses,
        checklist_progress=checklist_progress,
    )


def _serialize_checklist_statuses(snapshot: RunSnapshot) -> List[RunChecklistItemState]:
    return [
        RunChecklistItemState(
            key=status.checklist_item.key,
            label=status.checklist_item.label,
            completed=status.is_completed,
            completed_at=status.completed_at,
        )
        for status in sorted(
            snapshot.run.checklist_states,
            key=lambda entry: (entry.checklist_item.position, entry.checklist_item.key),
        )
    ]


def _serialize_step_commit(snapshot: RunSnapshot, step_key: str) -> StepCommitResponse:
    step_state = snapshot.step_states[step_key]
    return StepCommitResponse(
        run_state=snapshot.run.state,
        step_state=RunStepStateModel(
            step_key=step_state.step_key,
            payload=dict(step_state.payload or {}),
            committed_at=step_state.committed_at,
        ),
        checklist_statuses=_serialize_checklist_statuses(snapshot),
    )


@router.post("", response_model=ProcedureRunModel, status_code=status.HTTP_201_CREATED)
async def start_run(
    payload: ProcedureRunCreateRequest,
    service: ProcedureRunService = Depends(_service),
    current_user: User = Depends(get_current_user),
) -> ProcedureRunModel:
    """Start a new run for the given procedure."""

    user_id = payload.user_id or current_user.subject
    try:
        run = service.start_run(
            procedure_id=payload.procedure_id,
            user_id=user_id,
            actor=current_user.username or current_user.subject,
        )
    except ProcedureNotFoundError as exc:
        raise HTTPException(
            status_code=status.HTTP_404_NOT_FOUND,
            detail={"message": str(exc), "procedure_id": exc.procedure_id},
        ) from exc

    snapshot = service.get_snapshot(run.id)
    return _serialize_run(snapshot)


@router.get("/{run_id}", response_model=ProcedureRunModel)
async def get_run(
    run_id: str,
    service: ProcedureRunService = Depends(_service),
    current_user: User = Depends(get_current_user),
) -> ProcedureRunModel:
    """Return the state of a specific procedure run."""

    try:
        payload = cached_run_detail(
            run_id,
            lambda: _serialize_run(service.get_snapshot(run_id)).model_dump(mode="json"),
        )
    except ProcedureRunNotFoundError as exc:
        raise HTTPException(
            status_code=status.HTTP_404_NOT_FOUND,
            detail={"message": str(exc), "run_id": exc.run_id},
        ) from exc

    return ProcedureRunModel.model_validate(payload)


@router.post("/{run_id}/commit-step", response_model=ProcedureRunModel)
async def commit_step(
    run_id: str,
    payload: ProcedureRunCommitStepRequest,
    service: ProcedureRunService = Depends(_service),
    current_user: User = Depends(get_current_user),
) -> ProcedureRunModel:
    """Commit a step payload and advance the run state when appropriate."""

    try:
        snapshot = service.commit_step(
            run_id=run_id,
            step_key=payload.step_key,
            slots=payload.slots,
            checklist=[item.model_dump() for item in payload.checklist],
            actor=current_user.username or current_user.subject,
        )
    except ProcedureRunNotFoundError as exc:
        raise HTTPException(
            status_code=status.HTTP_404_NOT_FOUND,
            detail={"message": str(exc), "run_id": exc.run_id},
        ) from exc
    except InvalidTransitionError as exc:
        raise HTTPException(
            status_code=status.HTTP_409_CONFLICT,
            detail={"message": str(exc), "run_id": exc.run_id},
        ) from exc
    except SlotValidationError as exc:
        raise HTTPException(
            status_code=status.HTTP_422_UNPROCESSABLE_CONTENT,
            detail={"message": str(exc), "issues": exc.issues},
        ) from exc
    except ChecklistValidationError as exc:
        raise HTTPException(
            status_code=status.HTTP_422_UNPROCESSABLE_CONTENT,
            detail={"message": str(exc), "issues": exc.issues},
        ) from exc

    invalidate_run_cache(run_id)
    return _serialize_run(snapshot)


@router.post(
    "/{run_id}/steps/{step_key}/commit",
    response_model=StepCommitResponse,
)
async def commit_step_v2(
    run_id: str,
    step_key: str,
    payload: ProcedureRunStepCommitPayload,
    service: ProcedureRunService = Depends(_service),
    current_user: User = Depends(get_current_user),
) -> StepCommitResponse:
    """Commit a step payload using the explicit step path structure."""

    try:
        snapshot = service.commit_step(
            run_id=run_id,
            step_key=step_key,
            slots=payload.slots,
            checklist=[item.model_dump() for item in payload.checklist],
            actor=current_user.username or current_user.subject,
        )
    except ProcedureRunNotFoundError as exc:
        raise HTTPException(
            status_code=status.HTTP_404_NOT_FOUND,
            detail={"message": str(exc), "run_id": exc.run_id},
        ) from exc
    except InvalidTransitionError as exc:
        raise HTTPException(
            status_code=status.HTTP_409_CONFLICT,
            detail={"message": str(exc), "run_id": exc.run_id},
        ) from exc
    except SlotValidationError as exc:
        raise HTTPException(
            status_code=status.HTTP_422_UNPROCESSABLE_ENTITY,
            detail={"message": str(exc), "issues": exc.issues},
        ) from exc
    except ChecklistValidationError as exc:
        raise HTTPException(
            status_code=status.HTTP_422_UNPROCESSABLE_ENTITY,
            detail={"message": str(exc), "issues": exc.issues},
        ) from exc

    return _serialize_step_commit(snapshot, step_key)
<|MERGE_RESOLUTION|>--- conflicted
+++ resolved
@@ -61,7 +61,6 @@
     )
 
 
-<<<<<<< HEAD
 class ProcedureRunCommitStepRequest(ProcedureRunStepCommitPayload):
     """Payload used when committing a step within a run."""
 
@@ -70,12 +69,10 @@
 
 class RunChecklistItemState(BaseModel):
     key: str
-=======
 class ChecklistStatusModel(BaseModel):
     """Public representation of a checklist item status."""
 
     id: str
->>>>>>> 34ad5140
     label: Optional[str] = None
     completed: bool
     completed_le: Optional[datetime] = None
