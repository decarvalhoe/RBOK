"""Validation helpers for procedure slots and checklists."""

from __future__ import annotations

import re
from datetime import date, datetime
from typing import Any, Dict, Iterable, List, Mapping, MutableMapping, Optional, Sequence, Tuple, TypedDict

from .exceptions import ChecklistValidationError, SlotValidationError

_EMAIL_RE = re.compile(r"^[^@\s]+@[^@\s]+\.[^@\s]+$")
_PHONE_RE = re.compile(r"^[+\d][\d\s().-]{3,}$")

_SUPPORTED_TRUTHY = {"true", "1", "yes", "y", "on"}
_SUPPORTED_FALSY = {"false", "0", "no", "n", "off"}


def _build_mask_regex(mask: str) -> re.Pattern[str]:
    pattern = "^" + "".join(r"\d" if char == "X" else re.escape(char) for char in mask) + "$"
    return re.compile(pattern)


class SlotDefinition(TypedDict, total=False):
    """Legacy slot definition structure used by :mod:`app.services.procedures.run`."""

    name: str
    type: str
    required: bool
    options: Iterable[Any]
    metadata: Mapping[str, Any]
    mask: str
    validate: str


class ValidationError(TypedDict):
    """Describe a validation error returned by :func:`validate_payload`."""

    field: str
    code: str
    params: Dict[str, Any]


SUPPORTED_SLOT_TYPES = {
    "string",
    "number",
    "integer",
    "boolean",
    "enum",
    "email",
    "phone",
    "date",
}


def _build_error(field: str, code: str, params: Optional[Dict[str, Any]] = None) -> ValidationError:
    return {"field": field, "code": code, "params": params or {}}


def _is_blank(value: Any) -> bool:
    if value is None:
        return True
    if isinstance(value, str) and value.strip() == "":
        return True
    return False


def _compile_mask(mask: str) -> re.Pattern[str] | None:
    if "X" not in mask:
        return None
    parts: List[str] = []
    for char in mask:
        if char == "X":
            parts.append(r"\d")
        elif char == " ":
            parts.append(" ")
        else:
            parts.append(re.escape(char))
    pattern = "".join(parts)
    return re.compile(f"^{pattern}$")


class SlotValidator:
    """Validate slot payloads according to their declared type."""

    def __init__(self, definitions: Sequence[Mapping[str, Any]]) -> None:
        self._definitions: Dict[str, Dict[str, Any]] = {}
        for definition in definitions:
            name = str(definition.get("name") or "").strip()
            if not name:
                continue
            metadata = dict(definition.get("metadata") or {})
            slot_type = str(definition.get("type", "string") or "string").strip().lower()
            required = bool(definition.get("required", False))
            options = definition.get("options")
            if options is None:
                options = metadata.get("options") or metadata.get("choices")
            mask = definition.get("mask") or metadata.get("mask")
            pattern = definition.get("validate") or metadata.get("validate") or metadata.get("pattern")
            compiled_pattern = None
            if pattern:
                try:
                    compiled_pattern = re.compile(pattern)
                except re.error as exc:  # pragma: no cover - invalid configuration
                    raise ValueError(f"Invalid regex for slot '{name}': {pattern}") from exc
            compiled_mask = _compile_mask(mask) if mask else None
            normalised = {
                "name": name,
                "type": slot_type,
                "required": required,
                "metadata": metadata,
                "options": list(options) if options is not None else None,
                "mask": mask,
                "mask_regex": compiled_mask,
                "validate": pattern,
                "validate_regex": compiled_pattern,
            }
            self._definitions[name] = normalised

    def validate(self, values: MutableMapping[str, Any]) -> Dict[str, Any]:
        errors: List[ValidationError] = []
        messages: List[str] = []
        cleaned: Dict[str, Any] = {}

        provided_keys = set(values.keys())

        for name, definition in self._definitions.items():
            raw_value = values.get(name)
            if _is_blank(raw_value):
                if definition["required"]:
                    errors.append(_build_error(name, "validation.required"))
                    messages.append(f"Slot '{name}' is required")
                continue

            try:
                cleaned[name] = self._coerce_value(name, raw_value, definition)
            except SlotValidationError as exc:
                if exc.issues:
                    errors.extend(exc.issues)
                else:
                    errors.append(_build_error(name, "validation.invalid", {"message": str(exc)}))
                messages.append(str(exc))

        unknown_slots = sorted(provided_keys - set(self._definitions.keys()))
        if unknown_slots:
            message = f"Unknown slots provided: {', '.join(unknown_slots)}"
            messages.append(message)
            for slot in unknown_slots:
                errors.append(_build_error(slot, "validation.unexpected_slot"))

        if errors:
            raise SlotValidationError("; ".join(messages), issues=errors)

        return cleaned

<<<<<<< HEAD
    def _coerce_value(self, name: str, raw_value: Any, definition: Mapping[str, Any]) -> Any:
        slot_type = definition.get("type", "string")

        if slot_type not in SUPPORTED_SLOT_TYPES:
            raise SlotValidationError(
                f"Unsupported slot type '{slot_type}' for '{name}'",
                issues=[_build_error(name, "validation.unsupported", {"type": slot_type})],
            )

        if slot_type == "string":
            if not isinstance(raw_value, str):
                raise SlotValidationError(
                    f"Slot '{name}' must be a string",
                    issues=[_build_error(name, "validation.type", {"expected": "string"})],
                )
            value = raw_value.strip()
        elif slot_type == "number":
=======
    def _coerce_value(
        self,
        name: str,
        slot_type: str,
        raw_value: Any,
        definition: Mapping[str, Any],
    ) -> Any:
        mask = (definition.get("metadata") or {}).get("mask")

        if slot_type == "string":
            if not isinstance(raw_value, str):
                raise SlotValidationError(f"Slot '{name}' must be a string")
            value = raw_value.strip()
            if mask and not _build_mask_regex(str(mask)).fullmatch(value):
                raise SlotValidationError(
                    f"Slot '{name}' must follow mask '{mask}'"
                )
            return value

        if slot_type == "number":
>>>>>>> 978106d9
            try:
                value = float(raw_value)
            except (TypeError, ValueError) as exc:
                raise SlotValidationError(
                    f"Slot '{name}' must be a number",
                    issues=[_build_error(name, "validation.type", {"expected": "number"})],
                ) from exc
            if value.is_integer():
                value = int(value)
        elif slot_type == "integer":
            try:
                value = int(raw_value)
            except (TypeError, ValueError) as exc:
                raise SlotValidationError(
                    f"Slot '{name}' must be an integer",
                    issues=[_build_error(name, "validation.type", {"expected": "integer"})],
                ) from exc
        elif slot_type == "boolean":
            if isinstance(raw_value, bool):
                value = raw_value
            elif isinstance(raw_value, str):
                lowered = raw_value.strip().lower()
                if lowered in _SUPPORTED_TRUTHY:
                    value = True
                elif lowered in _SUPPORTED_FALSY:
                    value = False
                else:
                    raise SlotValidationError(
                        f"Slot '{name}' must be a boolean",
                        issues=[_build_error(name, "validation.type", {"expected": "boolean"})],
                    )
            elif isinstance(raw_value, (int, float)):
                value = bool(raw_value)
            else:
                raise SlotValidationError(
                    f"Slot '{name}' must be a boolean",
                    issues=[_build_error(name, "validation.type", {"expected": "boolean"})],
                )
        elif slot_type == "enum":
            options = definition.get("options")
            if not isinstance(options, list) or not options:
                raise SlotValidationError(
                    f"Slot '{name}' does not declare valid options",
                    issues=[_build_error(name, "validation.configuration", {"missing": "options"})],
                )
            if raw_value not in options:
                raise SlotValidationError(
                    f"Slot '{name}' must be one of: {', '.join(map(str, options))}",
                    issues=[_build_error(name, "validation.enum", {"allowed": options})],
                )
            value = raw_value
        elif slot_type == "email":
            if not isinstance(raw_value, str) or not _EMAIL_RE.match(raw_value):
<<<<<<< HEAD
                raise SlotValidationError(
                    f"Slot '{name}' must be a valid email address",
                    issues=[_build_error(name, "validation.email")],
                )
            value = raw_value
        elif slot_type == "phone":
            if not isinstance(raw_value, str) or not _PHONE_RE.match(raw_value):
                raise SlotValidationError(
                    f"Slot '{name}' must be a valid phone number",
                    issues=[_build_error(name, "validation.phone")],
                )
            value = raw_value
        elif slot_type == "date":
            if isinstance(raw_value, date) and not isinstance(raw_value, datetime):
                value = raw_value.isoformat()
            elif isinstance(raw_value, datetime):
                value = raw_value.date().isoformat()
            elif isinstance(raw_value, str):
                try:
                    parsed = datetime.fromisoformat(raw_value)
                except ValueError as exc:
                    raise SlotValidationError(
                        f"Slot '{name}' must be an ISO formatted date",
                        issues=[_build_error(name, "validation.date")],
                    ) from exc
                value = parsed.date().isoformat()
            else:
                raise SlotValidationError(
                    f"Slot '{name}' must be an ISO formatted date",
                    issues=[_build_error(name, "validation.date")],
                )
        else:  # pragma: no cover - defensive, already handled earlier
            value = raw_value

        mask_regex = definition.get("mask_regex")
        mask = definition.get("mask")
        if mask_regex is not None:
            as_text = str(value)
            if not mask_regex.fullmatch(as_text):
                raise SlotValidationError(
                    f"Slot '{name}' must follow mask {mask}",
                    issues=[_build_error(name, "validation.mask", {"mask": mask})],
                )
=======
                raise SlotValidationError(f"Slot '{name}' must be a valid email address")
            value = raw_value
            if mask and not _build_mask_regex(str(mask)).fullmatch(value):
                raise SlotValidationError(
                    f"Slot '{name}' must follow mask '{mask}'"
                )
            return value

        if slot_type == "phone":
            if not isinstance(raw_value, str) or not _PHONE_RE.match(raw_value):
                raise SlotValidationError(f"Slot '{name}' must be a valid phone number")
            value = raw_value
            if mask and not _build_mask_regex(str(mask)).fullmatch(value):
                raise SlotValidationError(
                    f"Slot '{name}' must follow mask '{mask}'"
                )
            return value
>>>>>>> 978106d9

        pattern = definition.get("validate_regex")
        pattern_raw = definition.get("validate")
        if pattern is not None:
            as_text = str(value)
            if not pattern.fullmatch(as_text):
                raise SlotValidationError(
                    f"Slot '{name}' does not match expected pattern",
                    issues=[_build_error(name, "validation.pattern", {"pattern": pattern_raw})],
                )

        return value


class ChecklistValidator:
    """Validate checklist submissions according to their declaration."""

    def __init__(self, items: Sequence[Mapping[str, Any]]) -> None:
        self._items: Dict[str, Dict[str, Any]] = {}
        for item in items:
            name = str(item.get("name") or item.get("key") or "").strip()
            if not name:
                continue
            normalised = {
                "name": name,
                "required": bool(item.get("required", False)),
                "metadata": dict(item.get("metadata") or {}),
            }
            self._items[name] = normalised

    def validate(
        self, submission: Sequence[MutableMapping[str, Any]] | MutableMapping[str, Any] | None
    ) -> Dict[str, bool]:
        if not self._items:
            return {}

        submission_map: Dict[str, Any] = {}
        errors: List[ValidationError] = []
        messages: List[str] = []

        if submission is None:
            pass
        elif isinstance(submission, dict):
            for key, value in submission.items():
                str_key = str(key)
                if str_key in submission_map:
                    messages.append(f"Duplicate checklist item '{str_key}' provided")
                    errors.append(_build_error(f"checklist.{str_key}", "validation.duplicate"))
                    continue
                submission_map[str_key] = value
        else:
            for index, item in enumerate(submission):
                if not isinstance(item, Mapping):
                    field = f"checklist[{index}]"
                    messages.append("Checklist entries must be objects")
                    errors.append(_build_error(field, "validation.invalid_item"))
                    continue
                key = item.get("name") or item.get("key")
                if not key or not isinstance(key, str):
                    field = f"checklist[{index}]"
                    messages.append("Checklist entries require a 'name'")
                    errors.append(_build_error(field, "validation.missing_key"))
                    continue
                if key in submission_map:
                    messages.append(f"Duplicate checklist item '{key}' provided")
                    errors.append(_build_error(f"checklist.{key}", "validation.duplicate"))
                    continue
                submission_map[key] = item.get("completed")

        cleaned: Dict[str, bool] = {}

        for key, value in submission_map.items():
            if key not in self._items:
                errors.append(_build_error(f"checklist.{key}", "validation.unexpected_item"))
                messages.append(f"Unknown checklist item '{key}' provided")
                continue
            if not isinstance(value, bool):
                errors.append(_build_error(f"checklist.{key}", "validation.type", {"expected": "boolean"}))
                messages.append(f"Checklist item '{key}' must be a boolean")
                continue
            cleaned[key] = bool(value)

        for name, definition in self._items.items():
            completed = bool(cleaned.get(name, False))
            cleaned[name] = completed
            if definition.get("required", False) and not completed:
                errors.append(_build_error(f"checklist.{name}", "validation.required"))
                messages.append(f"Checklist item '{name}' must be completed")

        if errors:
            raise ChecklistValidationError("; ".join(messages), issues=errors)

        return cleaned


def validate_payload(
    definitions: Iterable[SlotDefinition], payload: Mapping[str, Any]
) -> Tuple[Dict[str, Any], List[ValidationError]]:
    """Validate a payload using legacy slot definitions."""

    normalised: List[Dict[str, Any]] = []
    for definition in definitions:
        metadata: Dict[str, Any] = {}
<<<<<<< HEAD
        source_metadata = definition.get("metadata") or {}
        metadata.update(dict(source_metadata))
        configuration = definition.get("configuration") if isinstance(definition, Mapping) else None
        if isinstance(configuration, Mapping):
            metadata.update(dict(configuration))
=======
        options = definition.get("options")
        if options is not None:
            metadata["options"] = list(options)
        mask = definition.get("mask")
        if mask is not None:
            metadata["mask"] = mask
>>>>>>> 978106d9
        normalised.append(
            {
                "name": definition.get("name"),
                "type": definition.get("type", "string"),
                "required": definition.get("required", False),
                "metadata": metadata,
                "options": definition.get("options"),
                "mask": definition.get("mask") or metadata.get("mask"),
                "validate": definition.get("validate") or metadata.get("validate") or metadata.get("pattern"),
            }
        )

    validator = SlotValidator(normalised)
    try:
        cleaned = validator.validate(dict(payload))
        return cleaned, []
    except SlotValidationError as exc:
        errors = exc.issues or [
            _build_error("slots", "validation.invalid", {"message": str(exc)})
        ]
        return {}, errors


__all__ = [
    "SlotValidator",
    "ChecklistValidator",
    "SlotDefinition",
    "ValidationError",
    "SUPPORTED_SLOT_TYPES",
    "validate_payload",
]<|MERGE_RESOLUTION|>--- conflicted
+++ resolved
@@ -152,7 +152,6 @@
 
         return cleaned
 
-<<<<<<< HEAD
     def _coerce_value(self, name: str, raw_value: Any, definition: Mapping[str, Any]) -> Any:
         slot_type = definition.get("type", "string")
 
@@ -170,28 +169,6 @@
                 )
             value = raw_value.strip()
         elif slot_type == "number":
-=======
-    def _coerce_value(
-        self,
-        name: str,
-        slot_type: str,
-        raw_value: Any,
-        definition: Mapping[str, Any],
-    ) -> Any:
-        mask = (definition.get("metadata") or {}).get("mask")
-
-        if slot_type == "string":
-            if not isinstance(raw_value, str):
-                raise SlotValidationError(f"Slot '{name}' must be a string")
-            value = raw_value.strip()
-            if mask and not _build_mask_regex(str(mask)).fullmatch(value):
-                raise SlotValidationError(
-                    f"Slot '{name}' must follow mask '{mask}'"
-                )
-            return value
-
-        if slot_type == "number":
->>>>>>> 978106d9
             try:
                 value = float(raw_value)
             except (TypeError, ValueError) as exc:
@@ -245,7 +222,6 @@
             value = raw_value
         elif slot_type == "email":
             if not isinstance(raw_value, str) or not _EMAIL_RE.match(raw_value):
-<<<<<<< HEAD
                 raise SlotValidationError(
                     f"Slot '{name}' must be a valid email address",
                     issues=[_build_error(name, "validation.email")],
@@ -289,25 +265,6 @@
                     f"Slot '{name}' must follow mask {mask}",
                     issues=[_build_error(name, "validation.mask", {"mask": mask})],
                 )
-=======
-                raise SlotValidationError(f"Slot '{name}' must be a valid email address")
-            value = raw_value
-            if mask and not _build_mask_regex(str(mask)).fullmatch(value):
-                raise SlotValidationError(
-                    f"Slot '{name}' must follow mask '{mask}'"
-                )
-            return value
-
-        if slot_type == "phone":
-            if not isinstance(raw_value, str) or not _PHONE_RE.match(raw_value):
-                raise SlotValidationError(f"Slot '{name}' must be a valid phone number")
-            value = raw_value
-            if mask and not _build_mask_regex(str(mask)).fullmatch(value):
-                raise SlotValidationError(
-                    f"Slot '{name}' must follow mask '{mask}'"
-                )
-            return value
->>>>>>> 978106d9
 
         pattern = definition.get("validate_regex")
         pattern_raw = definition.get("validate")
@@ -411,20 +368,11 @@
     normalised: List[Dict[str, Any]] = []
     for definition in definitions:
         metadata: Dict[str, Any] = {}
-<<<<<<< HEAD
         source_metadata = definition.get("metadata") or {}
         metadata.update(dict(source_metadata))
         configuration = definition.get("configuration") if isinstance(definition, Mapping) else None
         if isinstance(configuration, Mapping):
             metadata.update(dict(configuration))
-=======
-        options = definition.get("options")
-        if options is not None:
-            metadata["options"] = list(options)
-        mask = definition.get("mask")
-        if mask is not None:
-            metadata["mask"] = mask
->>>>>>> 978106d9
         normalised.append(
             {
                 "name": definition.get("name"),
