--- conflicted
+++ resolved
@@ -4,11 +4,7 @@
 import re
 from dataclasses import dataclass
 from datetime import datetime
-<<<<<<< HEAD
 from typing import Any, Callable, Dict, Iterable, List, Optional
-=======
-from typing import Any, Dict, Iterable, List, Mapping, Optional
->>>>>>> 9d61a633
 
 from sqlalchemy import select
 from sqlalchemy.orm import Session, selectinload
@@ -67,7 +63,6 @@
     step_states: Dict[str, models.ProcedureRunStepState]
 
 
-<<<<<<< HEAD
 class _RunFSM:
     """Encapsulate run state transitions and timestamp bookkeeping."""
 
@@ -150,8 +145,6 @@
 }
 
 
-=======
->>>>>>> 9d61a633
 class ProcedureRunService:
     """High-level orchestration of the procedure run lifecycle."""
 
