"""Business services orchestrating procedure run lifecycle."""
from __future__ import annotations

import re
from dataclasses import dataclass
from datetime import datetime
from typing import Any, Dict, Iterable, List, Mapping, Optional

from sqlalchemy import select
from sqlalchemy.orm import Session, selectinload

from .. import models
from . import audit
from .procedures.exceptions import ChecklistValidationError as ProcedureChecklistValidationError
from .procedures.validators import ChecklistValidator, SlotDefinition, validate_payload


class ProcedureNotFoundError(RuntimeError):
    """Raised when attempting to start a run for a missing procedure."""

    def __init__(self, procedure_id: str) -> None:
        super().__init__(f"Procedure '{procedure_id}' not found")
        self.procedure_id = procedure_id


class ProcedureRunNotFoundError(RuntimeError):
    """Raised when a procedure run cannot be located."""

    def __init__(self, run_id: str) -> None:
        super().__init__(f"Run '{run_id}' not found")
        self.run_id = run_id


class InvalidTransitionError(RuntimeError):
    """Raised when a state transition is not permitted by the FSM."""

    def __init__(self, *, run_id: str, message: str) -> None:
        super().__init__(message)
        self.run_id = run_id


class SlotValidationError(ValueError):
    """Raised when collected slots do not match their definitions."""

    def __init__(self, issues: List[Dict[str, Any]]) -> None:
        super().__init__("Slot validation failed")
        self.issues = issues


class ChecklistValidationError(ValueError):
    """Raised when checklist submission is malformed."""

    def __init__(self, issues: List[Dict[str, Any]]) -> None:
        super().__init__("Checklist validation failed")
        self.issues = issues


@dataclass
class RunSnapshot:
    """In-memory snapshot of a run state and its committed steps."""

    run: models.ProcedureRun
    step_states: Dict[str, models.ProcedureRunStepState]


<<<<<<< HEAD
=======
_SLOT_TYPE_MAPPING: Dict[str, Any] = {
    "string": str,
    "integer": int,
    "number": (int, float),
    "boolean": bool,
    "array": list,
    "object": dict,
}


def _mask_to_regex(mask: str) -> str:
    """Convert a simple ``X`` mask into a regular expression pattern."""

    escaped: List[str] = []
    for character in mask:
        if character == "X":
            escaped.append(r"\d")
        else:
            escaped.append(re.escape(character))
    return "^" + "".join(escaped) + "$"


>>>>>>> 978106d9
class ProcedureRunService:
    """High-level orchestration of the procedure run lifecycle."""

    def __init__(self, db: Session) -> None:
        self._db = db

    # ------------------------------------------------------------------
    # Public API
    # ------------------------------------------------------------------
    def start_run(
        self, *, procedure_id: str, user_id: str, actor: Optional[str] = None
    ) -> models.ProcedureRun:
        """Create a new run for the given procedure."""

        procedure = self._get_procedure(procedure_id)
        if procedure is None:
            raise ProcedureNotFoundError(procedure_id)

        run = models.ProcedureRun(
            procedure_id=procedure.id,
            user_id=user_id,
            state="pending",
        )
        self._db.add(run)
        self._db.flush()

        audit_actor = actor or user_id
        audit.run_created(
            self._db,
            actor=audit_actor,
            run=self._serialise_run(run),
        )
        self._db.refresh(run)
        return run

    def get_snapshot(self, run_id: str) -> RunSnapshot:
        """Return a hydrated snapshot of the run and its step states."""

        run = self._load_run(run_id)
        states = {state.step_key: state for state in run.step_states}
        return RunSnapshot(run=run, step_states=states)

    def commit_step(
        self,
        *,
        run_id: str,
        step_key: str,
        slots: Dict[str, Any],
        checklist: Iterable[Dict[str, Any]],
        actor: Optional[str] = None,
    ) -> RunSnapshot:
        """Commit a step payload and advance the FSM when appropriate."""

        snapshot = self.get_snapshot(run_id)
        run = snapshot.run

        step = self._find_step(run, step_key)
        if step is None:
            raise InvalidTransitionError(
                run_id=run.id,
                message=f"Step '{step_key}' does not exist on procedure",
            )

        if step_key in snapshot.step_states:
            raise InvalidTransitionError(
                run_id=run.id,
                message=f"Step '{step_key}' already committed",
            )

        self._ensure_previous_steps_committed(run, snapshot.step_states, step_key)

        cleaned_slots = self._validate_slots(step, slots)
        raw_checklist = list(checklist)
        cleaned_checklist = self._validate_checklist(step, raw_checklist)
        checklist_states = self._build_checklist_states(
            step, raw_checklist, cleaned_checklist
        )

        payload = {
            "slots": self._serialise_slots(step, cleaned_slots),
            "checklist": self._serialise_checklist(checklist_states),
        }
        step_state = models.ProcedureRunStepState(
            run_id=run.id,
            step_key=step.key,
            payload=payload,
        )
        self._db.add(step_state)

        self._persist_slot_values(run, step, cleaned_slots)
        self._persist_checklist_states(run, checklist_states)

        previous_state = run.state
        previous_closed_at = run.closed_at

        if run.state == "pending":
            run.state = "in_progress"

        expected_total = len(run.procedure.steps)
        committed_total = len(snapshot.step_states) + 1
        if committed_total >= expected_total:
            run.state = "completed"
            run.closed_at = datetime.utcnow()

        self._db.flush()

        resolved_actor = actor or run.user_id
        audit.step_committed(
            self._db,
            actor=resolved_actor,
            run_id=run.id,
            step_key=step.key,
            before=None,
            after={
                "payload": payload,
                "committed_at": step_state.committed_at.isoformat(),
            },
        )

        if run.state != previous_state or run.closed_at != previous_closed_at:
            audit.run_updated(
                self._db,
                actor=resolved_actor,
                run_id=run.id,
                before={
                    "state": previous_state,
                    "closed_at": previous_closed_at.isoformat()
                    if previous_closed_at
                    else None,
                },
                after={
                    "state": run.state,
                    "closed_at": run.closed_at.isoformat() if run.closed_at else None,
                },
            )

        self._db.refresh(run)
        self._db.refresh(step_state)
        snapshot.step_states[step_key] = step_state
        return RunSnapshot(run=run, step_states=snapshot.step_states)

    # ------------------------------------------------------------------
    # Internal helpers
    # ------------------------------------------------------------------
    def _get_procedure(self, procedure_id: str) -> Optional[models.Procedure]:
        stmt = select(models.Procedure).where(models.Procedure.id == procedure_id)
        return self._db.execute(stmt).scalars().first()

    def _load_run(self, run_id: str) -> models.ProcedureRun:
        stmt = (
            select(models.ProcedureRun)
            .where(models.ProcedureRun.id == run_id)
            .options(
                selectinload(models.ProcedureRun.procedure).selectinload(
                    models.Procedure.steps
                ).selectinload(models.ProcedureStep.slots),
                selectinload(models.ProcedureRun.procedure).selectinload(
                    models.Procedure.steps
                ).selectinload(models.ProcedureStep.checklist_items),
                selectinload(models.ProcedureRun.step_states),
                selectinload(models.ProcedureRun.checklist_states).selectinload(
                    models.ProcedureRunChecklistItemState.checklist_item
                ),
                selectinload(models.ProcedureRun.slot_values).selectinload(
                    models.ProcedureRunSlotValue.slot
                ),
            )
        )
        run = self._db.execute(stmt).scalars().first()
        if run is None:
            raise ProcedureRunNotFoundError(run_id)
        return run

    def _find_step(
        self, run: models.ProcedureRun, step_key: str
    ) -> Optional[models.ProcedureStep]:
        for step in sorted(run.procedure.steps, key=lambda item: item.position):
            if step.key == step_key:
                return step
        return None

    def _ensure_previous_steps_committed(
        self,
        run: models.ProcedureRun,
        step_states: Dict[str, models.ProcedureRunStepState],
        step_key: str,
    ) -> None:
        ordered_steps = sorted(run.procedure.steps, key=lambda item: item.position)
        for step in ordered_steps:
            if step.key == step_key:
                break
            if step.key not in step_states:
                raise InvalidTransitionError(
                    run_id=run.id,
                    message=f"Step '{step.key}' must be committed before '{step_key}'",
                )

<<<<<<< HEAD
    def _slot_definition(self, slot: Any) -> SlotDefinition:
        metadata: Dict[str, Any]
        if isinstance(slot, Mapping):
            name = str(slot.get("name") or slot.get("key") or "")
            slot_type = str(slot.get("type") or slot.get("slot_type") or "string")
            required = bool(slot.get("required", False))
            metadata = dict(slot.get("metadata") or slot.get("configuration") or {})
            options = slot.get("options")
            mask = slot.get("mask") or metadata.get("mask")
            validate = slot.get("validate") or metadata.get("validate")
        else:
            name = str(getattr(slot, "name", getattr(slot, "key", "")))
            slot_type = str(getattr(slot, "slot_type", getattr(slot, "type", "string")))
            required = bool(getattr(slot, "required", False))
            metadata = dict(getattr(slot, "configuration", {}) or {})
            options = metadata.get("options") or metadata.get("choices")
            mask = metadata.get("mask")
            validate = metadata.get("validate") or metadata.get("pattern")

        definition: SlotDefinition = {
            "name": name,
            "type": slot_type,
            "required": required,
            "metadata": metadata,
        }
        if options is not None:
            definition["options"] = options
        if mask:
            definition["mask"] = mask
        if validate:
            definition["validate"] = validate
        return definition

    def _validate_slots(self, step: models.ProcedureStep, slots: Dict[str, Any]) -> Dict[str, Any]:
        definitions = [self._slot_definition(slot) for slot in step.slots]
        cleaned, errors = validate_payload(definitions, slots)
        if errors:
            raise SlotValidationError(errors)
        return cleaned

    def _checklist_definitions(self, step: models.ProcedureStep) -> List[Dict[str, Any]]:
        definitions: List[Dict[str, Any]] = []
        for item in step.checklist_items:
            metadata = {"label": item.label}
            if item.description:
                metadata["description"] = item.description
            definitions.append(
                {
                    "name": item.key,
                    "required": item.required,
                    "metadata": metadata,
                }
            )
        return definitions
=======
    def _validate_slots(self, step: models.ProcedureStep, slots: Dict[str, Any]) -> None:
        issues: List[Dict[str, Any]] = []
        definitions = {slot.name: slot for slot in step.slots}

        for slot_name, definition in definitions.items():
            if definition.required and slot_name not in slots:
                issues.append({"slot": slot_name, "reason": "missing_required_value"})

        for provided in slots.keys():
            if provided not in definitions:
                issues.append({"slot": provided, "reason": "unknown_slot"})

        for name, value in slots.items():
            definition = definitions.get(name)
            if definition is None:
                continue
            expected_type = definition.slot_type
            if expected_type and expected_type in _SLOT_TYPE_MAPPING:
                python_type = _SLOT_TYPE_MAPPING[expected_type]
                if not isinstance(value, python_type):
                    issues.append(
                        {
                            "slot": name,
                            "reason": "invalid_type",
                            "expected": expected_type,
                        }
                    )
                    continue

            mask = (definition.configuration or {}).get("mask")
            if mask and isinstance(value, str):
                pattern = _mask_to_regex(mask)
                if re.fullmatch(pattern, value) is None:
                    issues.append(
                        {
                            "slot": name,
                            "reason": "mask_mismatch",
                            "mask": mask,
                        }
                    )
            elif mask and not isinstance(value, str):
                issues.append(
                    {
                        "slot": name,
                        "reason": "mask_mismatch",
                        "mask": mask,
                    }
                )

        if issues:
            raise SlotValidationError(issues)
>>>>>>> 978106d9

    def _validate_checklist(
        self, step: models.ProcedureStep, checklist: List[Dict[str, Any]]
    ) -> Dict[str, bool]:
        validator = ChecklistValidator(self._checklist_definitions(step))
        try:
            return validator.validate(checklist)
        except ProcedureChecklistValidationError as exc:
            issues = getattr(exc, "issues", None)
            if not issues:
                issues = [
                    {"field": "checklist", "code": "validation.invalid", "params": {"message": str(exc)}}
                ]
            raise ChecklistValidationError(issues)

    def _build_checklist_states(
        self,
        step: models.ProcedureStep,
        checklist: List[Dict[str, Any]],
        cleaned: Mapping[str, bool],
    ) -> List[Dict[str, Any]]:
        submissions = {
            item["key"]: item
            for item in checklist
            if isinstance(item, Mapping) and "key" in item
        }
        states: List[Dict[str, Any]] = []
        for item in step.checklist_items:
            submitted = submissions.get(item.key, {})
            completed = bool(cleaned.get(item.key, False))
            completed_at = self._normalise_completed_at(submitted.get("completed_at"))
            if not completed:
                completed_at = None
            states.append(
                {
                    "item": item,
                    "completed": completed,
                    "completed_at": completed_at,
                }
            )
        return states

    def _serialise_slots(
        self, step: models.ProcedureStep, slots: Dict[str, Any]
    ) -> Dict[str, Any]:
        serialised: Dict[str, Any] = {}
        for slot in step.slots:
            if slot.name in slots:
                serialised[slot.name] = slots[slot.name]
        return serialised

    def _serialise_checklist(
        self, states: List[Dict[str, Any]]
    ) -> List[Dict[str, Any]]:
        serialised: List[Dict[str, Any]] = []
        for state in states:
            item: models.ProcedureStepChecklistItem = state["item"]
            serialised.append(
                {
                    "key": item.key,
                    "label": item.label,
                    "completed": state["completed"],
                    "completed_at": state["completed_at"].isoformat()
                    if state["completed_at"]
                    else None,
                }
            )
        return serialised

    def _persist_slot_values(
        self,
        run: models.ProcedureRun,
        step: models.ProcedureStep,
        slots: Dict[str, Any],
    ) -> None:
        for slot in step.slots:
            if slot.name not in slots:
                continue
            slot_value = models.ProcedureRunSlotValue(
                run_id=run.id,
                slot_id=slot.id,
                value=slots[slot.name],
            )
            self._db.add(slot_value)

    def _persist_checklist_states(
        self,
        run: models.ProcedureRun,
        states: List[Dict[str, Any]],
    ) -> None:
        for state in states:
            item: models.ProcedureStepChecklistItem = state["item"]
            checklist_state = models.ProcedureRunChecklistItemState(
                run_id=run.id,
                checklist_item_id=item.id,
                is_completed=state["completed"],
                completed_at=state["completed_at"],
            )
            self._db.add(checklist_state)

    @staticmethod
    def _normalise_completed_at(value: Any) -> Optional[datetime]:
        if isinstance(value, datetime):
            return value
        if isinstance(value, str) and value:
            try:
                return datetime.fromisoformat(value)
            except ValueError:
                return None
        return None

    @staticmethod
    def _serialise_run(run: models.ProcedureRun) -> Dict[str, Any]:
        return {
            "id": run.id,
            "procedure_id": run.procedure_id,
            "user_id": run.user_id,
            "state": run.state,
            "created_at": run.created_at.isoformat(),
            "closed_at": run.closed_at.isoformat() if run.closed_at else None,
        }


__all__ = [
    "ProcedureRunService",
    "ProcedureNotFoundError",
    "ProcedureRunNotFoundError",
    "InvalidTransitionError",
    "SlotValidationError",
    "ChecklistValidationError",
    "RunSnapshot",
]<|MERGE_RESOLUTION|>--- conflicted
+++ resolved
@@ -63,31 +63,6 @@
     step_states: Dict[str, models.ProcedureRunStepState]
 
 
-<<<<<<< HEAD
-=======
-_SLOT_TYPE_MAPPING: Dict[str, Any] = {
-    "string": str,
-    "integer": int,
-    "number": (int, float),
-    "boolean": bool,
-    "array": list,
-    "object": dict,
-}
-
-
-def _mask_to_regex(mask: str) -> str:
-    """Convert a simple ``X`` mask into a regular expression pattern."""
-
-    escaped: List[str] = []
-    for character in mask:
-        if character == "X":
-            escaped.append(r"\d")
-        else:
-            escaped.append(re.escape(character))
-    return "^" + "".join(escaped) + "$"
-
-
->>>>>>> 978106d9
 class ProcedureRunService:
     """High-level orchestration of the procedure run lifecycle."""
 
@@ -285,7 +260,6 @@
                     message=f"Step '{step.key}' must be committed before '{step_key}'",
                 )
 
-<<<<<<< HEAD
     def _slot_definition(self, slot: Any) -> SlotDefinition:
         metadata: Dict[str, Any]
         if isinstance(slot, Mapping):
@@ -340,59 +314,6 @@
                 }
             )
         return definitions
-=======
-    def _validate_slots(self, step: models.ProcedureStep, slots: Dict[str, Any]) -> None:
-        issues: List[Dict[str, Any]] = []
-        definitions = {slot.name: slot for slot in step.slots}
-
-        for slot_name, definition in definitions.items():
-            if definition.required and slot_name not in slots:
-                issues.append({"slot": slot_name, "reason": "missing_required_value"})
-
-        for provided in slots.keys():
-            if provided not in definitions:
-                issues.append({"slot": provided, "reason": "unknown_slot"})
-
-        for name, value in slots.items():
-            definition = definitions.get(name)
-            if definition is None:
-                continue
-            expected_type = definition.slot_type
-            if expected_type and expected_type in _SLOT_TYPE_MAPPING:
-                python_type = _SLOT_TYPE_MAPPING[expected_type]
-                if not isinstance(value, python_type):
-                    issues.append(
-                        {
-                            "slot": name,
-                            "reason": "invalid_type",
-                            "expected": expected_type,
-                        }
-                    )
-                    continue
-
-            mask = (definition.configuration or {}).get("mask")
-            if mask and isinstance(value, str):
-                pattern = _mask_to_regex(mask)
-                if re.fullmatch(pattern, value) is None:
-                    issues.append(
-                        {
-                            "slot": name,
-                            "reason": "mask_mismatch",
-                            "mask": mask,
-                        }
-                    )
-            elif mask and not isinstance(value, str):
-                issues.append(
-                    {
-                        "slot": name,
-                        "reason": "mask_mismatch",
-                        "mask": mask,
-                    }
-                )
-
-        if issues:
-            raise SlotValidationError(issues)
->>>>>>> 978106d9
 
     def _validate_checklist(
         self, step: models.ProcedureStep, checklist: List[Dict[str, Any]]
