<<<<<<< HEAD
from fastapi.testclient import TestClient


def test_run_creation_requires_procedure_id(client: TestClient) -> None:
    response = client.post("/runs", json={})
    assert response.status_code == 422


def test_run_creation_requires_existing_procedure(client: TestClient) -> None:
    response = client.post("/runs", json={"procedure_id": "missing"})
=======
from __future__ import annotations

from fastapi.testclient import TestClient

from app.main import app, procedures_db, runs_db

client = TestClient(app)


def setup_function() -> None:
    procedures_db.clear()
    runs_db.clear()


def get_token(username: str, password: str) -> str:
    response = client.post(
        "/auth/token",
        data={"username": username, "password": password},
        headers={"Content-Type": "application/x-www-form-urlencoded"},
    )
    response.raise_for_status()
    return response.json()["access_token"]


def auth_header(token: str) -> dict[str, str]:
    return {"Authorization": f"Bearer {token}"}


def test_run_creation_requires_procedure_id() -> None:
    user_token = get_token("bob", "userpass")
    response = client.post("/runs", json={}, headers=auth_header(user_token))
    assert response.status_code == 422


def test_run_creation_requires_existing_procedure() -> None:
    user_token = get_token("bob", "userpass")

def get_token(client: TestClient, username: str, password: str) -> str:
    response = client.post(
        "/auth/token",
        data={"username": username, "password": password},
        headers={"Content-Type": "application/x-www-form-urlencoded"},
    )
    response.raise_for_status()
    return response.json()["access_token"]


def test_run_creation_requires_procedure_id(client: TestClient, auth_header) -> None:
    user_token = get_token(client, "bob", "userpass")
    response = client.post(
        "/runs",
        json={},
        headers=auth_header(user_token),
    )
    assert response.status_code == 422


def test_run_creation_requires_existing_procedure(client: TestClient, auth_header) -> None:
    user_token = get_token(client, "bob", "userpass")
    response = client.post(
        "/runs",
        json={"procedure_id": "missing"},
        headers=auth_header(user_token),
    )
>>>>>>> fc5d500b
    assert response.status_code == 404
    assert response.json()["detail"] == "Procedure not found"


<<<<<<< HEAD
def test_procedure_creation_requires_steps_structure(client: TestClient) -> None:
=======
def test_procedure_creation_requires_steps_structure() -> None:
    admin_token = get_token("alice", "adminpass")
def test_procedure_creation_requires_steps_structure(client: TestClient, auth_header) -> None:
    admin_token = get_token(client, "alice", "adminpass")
>>>>>>> fc5d500b
    payload = {
        "name": "Demo",
        "description": "A sample procedure",
        "steps": [
            {
                "key": "step-1",
                "title": "Title",
                "prompt": "Prompt",
                "slots": {"not": "a list"},
            }
        ],
    }
    response = client.post("/procedures", json=payload, headers=auth_header(admin_token))
    assert response.status_code == 422<|MERGE_RESOLUTION|>--- conflicted
+++ resolved
@@ -1,4 +1,3 @@
-<<<<<<< HEAD
 from fastapi.testclient import TestClient
 
 
@@ -9,7 +8,6 @@
 
 def test_run_creation_requires_existing_procedure(client: TestClient) -> None:
     response = client.post("/runs", json={"procedure_id": "missing"})
-=======
 from __future__ import annotations
 
 from fastapi.testclient import TestClient
@@ -74,19 +72,15 @@
         json={"procedure_id": "missing"},
         headers=auth_header(user_token),
     )
->>>>>>> fc5d500b
     assert response.status_code == 404
     assert response.json()["detail"] == "Procedure not found"
 
 
-<<<<<<< HEAD
 def test_procedure_creation_requires_steps_structure(client: TestClient) -> None:
-=======
 def test_procedure_creation_requires_steps_structure() -> None:
     admin_token = get_token("alice", "adminpass")
 def test_procedure_creation_requires_steps_structure(client: TestClient, auth_header) -> None:
     admin_token = get_token(client, "alice", "adminpass")
->>>>>>> fc5d500b
     payload = {
         "name": "Demo",
         "description": "A sample procedure",
