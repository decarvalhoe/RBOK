from __future__ import annotations

from typing import Any, Dict

import pytest
from fastapi.testclient import TestClient
from sqlalchemy import select

from app import models
from app.auth import User, get_current_user, get_current_user_optional
from app.main import app
from fastapi.testclient import TestClient


@pytest.fixture()
def admin_user() -> User:
    return User(
        subject="admin",
        username="admin",
        email="admin@example.com",
        roles=["app-admin"],
        role="admin",
    )


@pytest.fixture(autouse=True)
def override_auth_dependencies(admin_user: User) -> None:
    app.dependency_overrides[get_current_user] = lambda: admin_user
    app.dependency_overrides[get_current_user_optional] = lambda: admin_user
    yield
    app.dependency_overrides.pop(get_current_user, None)
    app.dependency_overrides.pop(get_current_user_optional, None)


def _build_procedure_payload() -> Dict[str, Any]:
    return {
        "id": "demo-procedure",
        "name": "Identity verification",
        "description": "Two-step KYC flow",
        "steps": [
            {
                "key": "collect_email",
                "title": "Collect email",
                "prompt": "Please provide your contact email",
                "slots": [
                    {
                        "name": "email",
                        "type": "string",
                        "required": True,
                        "label": "Email",
                    },
                ],
                "checklists": [
<<<<<<< HEAD
                    {"key": "privacy_ack", "label": "Privacy acknowledgement", "required": True},
=======
                    {
                        "key": "privacy_ack",
                        "label": "Privacy notice acknowledged",
                        "required": True,
                    },
>>>>>>> 2dc3a5d9
                ],
            },
            {
                "key": "verify_document",
                "title": "Verify document",
                "prompt": "Upload your passport",
                "slots": [
                    {
                        "name": "document",
                        "type": "string",
                        "required": True,
                        "label": "Document",
                    },
                ],
                "checklists": [],
            },
        ],
    }


def test_create_and_list_procedures(client: TestClient) -> None:
    payload = _build_procedure_payload()

    response = client.post("/procedures", json=payload)
    assert response.status_code == 201, response.text
    created = response.json()
    assert created["id"] == payload["id"]
    assert created["name"] == payload["name"]
    assert created["steps"][0]["key"] == "collect_email"
    assert created["steps"][0]["position"] == 0
    assert created["steps"][0]["checklists"][0]["key"] == "privacy_ack"

    list_response = client.get("/procedures")
    assert list_response.status_code == 200
    procedures = list_response.json()
    assert len(procedures) == 1
    assert procedures[0]["name"] == payload["name"]
    assert procedures[0]["steps"][1]["key"] == "verify_document"

    detail_response = client.get(f"/procedures/{created['id']}")
    assert detail_response.status_code == 200
    detail = detail_response.json()
    assert detail["id"] == created["id"]
<<<<<<< HEAD
    assert detail["steps"][1]["key"] == "verify_document"


def test_duplicate_step_keys_return_error(client) -> None:
    payload = {
        "name": "Invalid procedure",
        "description": "Steps share a key",
        "steps": [
            {
                "key": "step",
                "title": "One",
                "prompt": "Do A",
                "slots": [],
                "checklists": [],
            },
            {
                "key": "step",
                "title": "Two",
                "prompt": "Do B",
                "slots": [],
                "checklists": [],
            },
        ],
    }

    response = client.post("/procedures", json=payload)
    assert response.status_code == 400
    assert "Duplicate" in response.json()["detail"]


def test_get_unknown_procedure_returns_404(client) -> None:
    response = client.get("/procedures/unknown")
    assert response.status_code == 404
    assert response.json()["detail"] == "Procedure not found"
def _build_procedure_payload() -> Dict[str, Any]:
    return {
        'actor': 'demo-admin',
        'id': 'demo-procedure',
        'name': 'Demo procedure',
        'description': 'A complete lifecycle for testing',
        'steps': [
            {
                'key': 'introduction',
                'title': 'Introduction',
                'prompt': 'Say hello',
                'slots': [{'name': 'greeting', 'type': 'string'}],
                'checklists': [],
            },
            {
                'key': 'summary',
                'title': 'Summary',
                'prompt': 'Wrap up the conversation',
                'slots': [{'name': 'summary', 'type': 'string'}],
                'checklists': [],
            },
        ],
    }
=======
    assert detail["steps"][0]["slots"][0]["label"] == "Email"
>>>>>>> 2dc3a5d9


def test_procedure_lifecycle_generates_audit_trail(
    client: TestClient, test_session
) -> None:
    create_response = client.post("/procedures", json=_build_procedure_payload())
    assert create_response.status_code == 201

    procedure_id = create_response.json()["id"]

<<<<<<< HEAD
    run_response = client.post('/runs', json={'procedure_id': 'demo-procedure', 'user_id': 'operator'})
    assert run_response.status_code == 201
    run_payload = run_response.json()
    run_id = run_payload['id']
    assert run_payload['state'] == 'pending'

    first_commit = client.post(
        f'/runs/{run_id}/commit-step',
        json={'step_key': 'introduction', 'slots': {'greeting': 'Bonjour'}, 'checklist': []},
    )
    assert first_commit.status_code == 200
    assert first_commit.json()['state'] == 'in_progress'

    second_commit = client.post(
        f'/runs/{run_id}/commit-step',
        json={'step_key': 'summary', 'slots': {'summary': 'All done'}, 'checklist': []},
    )
    assert second_commit.status_code == 200
    assert second_commit.json()['state'] == 'completed'

    procedure_events = client.get(
        '/audit-events',
        params={'entity_type': 'procedure', 'entity_id': 'demo-procedure'},
    )
    assert procedure_events.status_code == 200
    actions = [event['action'] for event in procedure_events.json()]
    assert 'procedure.created' in actions

    run_events = client.get('/audit-events', params={'entity_type': 'procedure_run', 'entity_id': run_id})
    assert run_events.status_code == 200
    run_actions = [event['action'] for event in run_events.json()]
    assert 'run.created' in run_actions
    assert 'run.updated' in run_actions

    step_events = client.get(
        '/audit-events',
        params={'entity_type': 'procedure_run_step', 'entity_id': f'{run_id}:summary'},
    )
    assert step_events.status_code == 200
    step_actions = [event['action'] for event in step_events.json()]
    assert step_actions == ['run.step_committed']
=======
    run_response = client.post(
        "/runs",
        json={"procedure_id": procedure_id, "user_id": "operator"},
    )
    assert run_response.status_code == 201
    run_payload = run_response.json()
    assert run_payload["state"] == "pending"
    assert run_payload["step_states"] == []
    assert run_payload["checklist_states"] == []

    first_commit = client.post(
        f"/runs/{run_payload['id']}/commit-step",
        json={
            "step_key": "collect_email",
            "slots": {"email": "agent@example.com"},
            "checklist": [
                {"key": "privacy_ack", "completed": True},
            ],
        },
    )
    assert first_commit.status_code == 200, first_commit.text
    first_state = first_commit.json()
    assert first_state["state"] == "in_progress"
    assert len(first_state["step_states"]) == 1
    assert first_state["step_states"][0]["payload"]["slots"] == {
        "email": "agent@example.com"
    }
    assert first_state["checklist_states"][0]["key"] == "privacy_ack"
    assert first_state["checklist_states"][0]["completed"] is True

    second_commit = client.post(
        f"/runs/{run_payload['id']}/commit-step",
        json={
            "step_key": "verify_document",
            "slots": {"document": "passport"},
            "checklist": [],
        },
    )
    assert second_commit.status_code == 200, second_commit.text
    final_state = second_commit.json()
    assert final_state["state"] == "completed"
    assert final_state["closed_at"] is not None
    assert len(final_state["step_states"]) == 2

    refreshed = client.get(f"/runs/{run_payload['id']}")
    assert refreshed.status_code == 200
    refreshed_payload = refreshed.json()
    assert refreshed_payload["state"] == "completed"

    events = test_session.execute(
        select(models.AuditEvent).order_by(models.AuditEvent.occurred_at)
    ).scalars().all()
    actions = [event.action for event in events]
    assert actions.count("procedure.created") == 1
    assert actions.count("run.created") == 1
    assert actions.count("run.step_committed") == 2
    assert actions.count("run.updated") == 2


def test_get_unknown_procedure_returns_404(client: TestClient) -> None:
    response = client.get("/procedures/unknown")
    assert response.status_code == 404
    assert response.json()["detail"] == "Procedure not found"
>>>>>>> 2dc3a5d9
<|MERGE_RESOLUTION|>--- conflicted
+++ resolved
@@ -51,15 +51,7 @@
                     },
                 ],
                 "checklists": [
-<<<<<<< HEAD
                     {"key": "privacy_ack", "label": "Privacy acknowledgement", "required": True},
-=======
-                    {
-                        "key": "privacy_ack",
-                        "label": "Privacy notice acknowledged",
-                        "required": True,
-                    },
->>>>>>> 2dc3a5d9
                 ],
             },
             {
@@ -103,7 +95,6 @@
     assert detail_response.status_code == 200
     detail = detail_response.json()
     assert detail["id"] == created["id"]
-<<<<<<< HEAD
     assert detail["steps"][1]["key"] == "verify_document"
 
 
@@ -161,9 +152,6 @@
             },
         ],
     }
-=======
-    assert detail["steps"][0]["slots"][0]["label"] == "Email"
->>>>>>> 2dc3a5d9
 
 
 def test_procedure_lifecycle_generates_audit_trail(
@@ -174,7 +162,6 @@
 
     procedure_id = create_response.json()["id"]
 
-<<<<<<< HEAD
     run_response = client.post('/runs', json={'procedure_id': 'demo-procedure', 'user_id': 'operator'})
     assert run_response.status_code == 201
     run_payload = run_response.json()
@@ -215,69 +202,4 @@
     )
     assert step_events.status_code == 200
     step_actions = [event['action'] for event in step_events.json()]
-    assert step_actions == ['run.step_committed']
-=======
-    run_response = client.post(
-        "/runs",
-        json={"procedure_id": procedure_id, "user_id": "operator"},
-    )
-    assert run_response.status_code == 201
-    run_payload = run_response.json()
-    assert run_payload["state"] == "pending"
-    assert run_payload["step_states"] == []
-    assert run_payload["checklist_states"] == []
-
-    first_commit = client.post(
-        f"/runs/{run_payload['id']}/commit-step",
-        json={
-            "step_key": "collect_email",
-            "slots": {"email": "agent@example.com"},
-            "checklist": [
-                {"key": "privacy_ack", "completed": True},
-            ],
-        },
-    )
-    assert first_commit.status_code == 200, first_commit.text
-    first_state = first_commit.json()
-    assert first_state["state"] == "in_progress"
-    assert len(first_state["step_states"]) == 1
-    assert first_state["step_states"][0]["payload"]["slots"] == {
-        "email": "agent@example.com"
-    }
-    assert first_state["checklist_states"][0]["key"] == "privacy_ack"
-    assert first_state["checklist_states"][0]["completed"] is True
-
-    second_commit = client.post(
-        f"/runs/{run_payload['id']}/commit-step",
-        json={
-            "step_key": "verify_document",
-            "slots": {"document": "passport"},
-            "checklist": [],
-        },
-    )
-    assert second_commit.status_code == 200, second_commit.text
-    final_state = second_commit.json()
-    assert final_state["state"] == "completed"
-    assert final_state["closed_at"] is not None
-    assert len(final_state["step_states"]) == 2
-
-    refreshed = client.get(f"/runs/{run_payload['id']}")
-    assert refreshed.status_code == 200
-    refreshed_payload = refreshed.json()
-    assert refreshed_payload["state"] == "completed"
-
-    events = test_session.execute(
-        select(models.AuditEvent).order_by(models.AuditEvent.occurred_at)
-    ).scalars().all()
-    actions = [event.action for event in events]
-    assert actions.count("procedure.created") == 1
-    assert actions.count("run.created") == 1
-    assert actions.count("run.step_committed") == 2
-    assert actions.count("run.updated") == 2
-
-
-def test_get_unknown_procedure_returns_404(client: TestClient) -> None:
-    response = client.get("/procedures/unknown")
-    assert response.status_code == 404
-    assert response.json()["detail"] == "Procedure not found"
->>>>>>> 2dc3a5d9
+    assert step_actions == ['run.step_committed']