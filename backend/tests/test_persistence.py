<<<<<<< HEAD
from fastapi.testclient import TestClient
=======
from __future__ import annotations

from typing import Generator

from fastapi.testclient import TestClient

from app.main import app, procedures_db, runs_db


@pytest.fixture()
def client() -> Generator[TestClient, None, None]:
    procedures_db.clear()
    runs_db.clear()
    with TestClient(app) as test_client:
        yield test_client
    procedures_db.clear()
    runs_db.clear()




def get_token(client: TestClient, username: str, password: str) -> str:
    response = client.post(
        "/auth/token",
        data={"username": username, "password": password},
        headers={"Content-Type": "application/x-www-form-urlencoded"},
    )
    response.raise_for_status()
    return response.json()["access_token"]


def auth_header(token: str) -> dict[str, str]:
    return {"Authorization": f"Bearer {token}"}
>>>>>>> fc5d500b


def test_create_and_fetch_procedure(client: TestClient) -> None:


def test_create_and_fetch_procedure(client: TestClient, auth_header) -> None:
    admin_token = get_token(client, "alice", "adminpass")
    payload = {
        "name": "Test Procedure",
        "description": "Testing persistence",
        "steps": [
            {
                "key": "step-1",
                "title": "Step 1",
                "prompt": "Do something",
                "slots": [{"name": "slot1"}],
            },
            {
                "key": "step-2",
                "title": "Step 2",
                "prompt": "Do something else",
                "slots": [],
            },
        ],
    }

<<<<<<< HEAD
    response = client.post("/procedures", json=payload)
=======
    response = client.post("/procedures", json=payload, headers=auth_header(admin_token))
>>>>>>> fc5d500b
    assert response.status_code == 201
    data = response.json()
    assert data["id"]
    assert data["name"] == payload["name"]
    assert len(data["steps"]) == 2

    list_response = client.get("/procedures")
    assert list_response.status_code == 200
    procedures = list_response.json()
    assert len(procedures) == 1
    assert procedures[0]["id"] == data["id"]

    get_response = client.get(f"/procedures/{data['id']}")
    assert get_response.status_code == 200
    fetched = get_response.json()
    assert fetched["description"] == payload["description"]
    assert fetched["steps"][1]["key"] == "step-2"


def test_start_and_get_run(client: TestClient) -> None:
def test_start_and_get_run(client: TestClient, auth_header) -> None:
    admin_token = get_token(client, "alice", "adminpass")
    procedure_response = client.post(
        "/procedures",
        json={
            "name": "Run Procedure",
            "description": "For run test",
            "steps": [],
        },
        headers=auth_header(admin_token),
    )
    procedure_response.raise_for_status()
    procedure_id = procedure_response.json()["id"]

<<<<<<< HEAD
    run_response = client.post(
        "/runs",
        json={"procedure_id": procedure_id, "user_id": "alice"},
=======
    user_token = get_token(client, "bob", "userpass")
    run_response = client.post(
        "/runs",
        params={"procedure_id": procedure_id},
        json={"procedure_id": procedure_id},
        headers=auth_header(user_token),
>>>>>>> fc5d500b
    )
    assert run_response.status_code == 201
    run_data = run_response.json()
    assert run_data["procedure_id"] == procedure_id
    assert run_data["user_id"] == "bob"
    assert run_data["state"] == "started"

    update_response = client.patch(
        f"/runs/{run_data['id']}",
        json={"state": "completed"},
    )
    assert update_response.status_code == 200
    updated = update_response.json()
    assert updated["state"] == "completed"

    commit_response = client.post(
        f"/runs/{run_data['id']}/steps/step-1/commit",
        json={"payload": {"answer": "done"}},
    )
    assert commit_response.status_code == 201
    commit_data = commit_response.json()
    assert commit_data["step_key"] == "step-1"
    assert commit_data["payload"] == {"answer": "done"}

    get_response = client.get(f"/runs/{run_data['id']}")
    assert get_response.status_code == 200
    fetched_run = get_response.json()
    assert fetched_run["id"] == run_data["id"]
    assert fetched_run["procedure_id"] == procedure_id<|MERGE_RESOLUTION|>--- conflicted
+++ resolved
@@ -1,6 +1,4 @@
-<<<<<<< HEAD
 from fastapi.testclient import TestClient
-=======
 from __future__ import annotations
 
 from typing import Generator
@@ -34,7 +32,6 @@
 
 def auth_header(token: str) -> dict[str, str]:
     return {"Authorization": f"Bearer {token}"}
->>>>>>> fc5d500b
 
 
 def test_create_and_fetch_procedure(client: TestClient) -> None:
@@ -61,11 +58,8 @@
         ],
     }
 
-<<<<<<< HEAD
     response = client.post("/procedures", json=payload)
-=======
     response = client.post("/procedures", json=payload, headers=auth_header(admin_token))
->>>>>>> fc5d500b
     assert response.status_code == 201
     data = response.json()
     assert data["id"]
@@ -100,18 +94,15 @@
     procedure_response.raise_for_status()
     procedure_id = procedure_response.json()["id"]
 
-<<<<<<< HEAD
     run_response = client.post(
         "/runs",
         json={"procedure_id": procedure_id, "user_id": "alice"},
-=======
     user_token = get_token(client, "bob", "userpass")
     run_response = client.post(
         "/runs",
         params={"procedure_id": procedure_id},
         json={"procedure_id": procedure_id},
         headers=auth_header(user_token),
->>>>>>> fc5d500b
     )
     assert run_response.status_code == 201
     run_data = run_response.json()
