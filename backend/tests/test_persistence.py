--- conflicted
+++ resolved
@@ -1,12 +1,8 @@
 from __future__ import annotations
-<<<<<<< HEAD
 
 from typing import Generator
-=======
->>>>>>> 3e5f3091
 
 from fastapi.testclient import TestClient
-<<<<<<< HEAD
 
 from app.main import app, procedures_db, runs_db
 
@@ -21,10 +17,8 @@
     runs_db.clear()
 
 
-=======
 
 
->>>>>>> 3e5f3091
 def get_token(client: TestClient, username: str, password: str) -> str:
     response = client.post(
         "/auth/token",
@@ -33,7 +27,6 @@
     )
     response.raise_for_status()
     return response.json()["access_token"]
-<<<<<<< HEAD
 
 
 def auth_header(token: str) -> dict[str, str]:
@@ -41,11 +34,9 @@
 
 
 def test_create_and_fetch_procedure(client: TestClient) -> None:
-=======
 
 
 def test_create_and_fetch_procedure(client: TestClient, auth_header) -> None:
->>>>>>> 3e5f3091
     admin_token = get_token(client, "alice", "adminpass")
     payload = {
         "name": "Test Procedure",
@@ -86,11 +77,8 @@
     assert fetched["steps"][1]["key"] == "step-2"
 
 
-<<<<<<< HEAD
 def test_start_and_get_run(client: TestClient) -> None:
-=======
 def test_start_and_get_run(client: TestClient, auth_header) -> None:
->>>>>>> 3e5f3091
     admin_token = get_token(client, "alice", "adminpass")
     procedure_response = client.post(
         "/procedures",
@@ -107,11 +95,8 @@
     user_token = get_token(client, "bob", "userpass")
     run_response = client.post(
         "/runs",
-<<<<<<< HEAD
         params={"procedure_id": procedure_id},
-=======
         json={"procedure_id": procedure_id},
->>>>>>> 3e5f3091
         headers=auth_header(user_token),
     )
     assert run_response.status_code == 201
