<<<<<<< HEAD
from __future__ import annotations

from fastapi.testclient import TestClient

from app.main import app, procedures_db, runs_db

client = TestClient(app)


def setup_function():
    procedures_db.clear()
    runs_db.clear()

=======
from fastapi.testclient import TestClient
from __future__ import annotations

from typing import Generator

from fastapi.testclient import TestClient

from app.main import app, procedures_db, runs_db


@pytest.fixture()
def client() -> Generator[TestClient, None, None]:
    procedures_db.clear()
    runs_db.clear()
    with TestClient(app) as test_client:
        yield test_client
    procedures_db.clear()
    runs_db.clear()


>>>>>>> 87c1a1f3

def get_token(username: str, password: str) -> str:
    response = client.post(
        "/auth/token",
        data={"username": username, "password": password},
        headers={"Content-Type": "application/x-www-form-urlencoded"},
    )
    response.raise_for_status()
    return response.json()["access_token"]

<<<<<<< HEAD
=======
def get_token(client: TestClient, username: str, password: str) -> str:
    response = client.post(
        "/auth/token",
        data={"username": username, "password": password},
        headers={"Content-Type": "application/x-www-form-urlencoded"},
    )
    response.raise_for_status()
    return response.json()["access_token"]

>>>>>>> 87c1a1f3

def auth_header(token: str) -> dict[str, str]:
    return {"Authorization": f"Bearer {token}"}


<<<<<<< HEAD
def test_create_and_fetch_procedure() -> None:
    admin_token = get_token("alice", "adminpass")
=======
def test_create_and_fetch_procedure(client: TestClient) -> None:


def test_create_and_fetch_procedure(client: TestClient, auth_header) -> None:
    admin_token = get_token(client, "alice", "adminpass")
>>>>>>> 87c1a1f3
    payload = {
        "name": "Test Procedure",
        "description": "Testing persistence",
        "steps": [
            {
                "key": "step-1",
                "title": "Step 1",
                "prompt": "Do something",
                "slots": [{"name": "slot1"}],
            },
            {
                "key": "step-2",
                "title": "Step 2",
                "prompt": "Do something else",
                "slots": [],
            },
        ],
    }

<<<<<<< HEAD
=======
    response = client.post("/procedures", json=payload)
>>>>>>> 87c1a1f3
    response = client.post("/procedures", json=payload, headers=auth_header(admin_token))
    assert response.status_code == 201
    data = response.json()
    assert data["id"]
    assert data["name"] == payload["name"]
    assert len(data["steps"]) == 2

    list_response = client.get("/procedures")
    assert list_response.status_code == 200
    procedures = list_response.json()
    assert len(procedures) == 1
    assert procedures[0]["id"] == data["id"]

    get_response = client.get(f"/procedures/{data['id']}")
    assert get_response.status_code == 200
    fetched = get_response.json()
    assert fetched["description"] == payload["description"]
    assert fetched["steps"][1]["key"] == "step-2"


<<<<<<< HEAD
def test_start_and_get_run() -> None:
    admin_token = get_token("alice", "adminpass")
=======
def test_start_and_get_run(client: TestClient) -> None:
def test_start_and_get_run(client: TestClient, auth_header) -> None:
    admin_token = get_token(client, "alice", "adminpass")
>>>>>>> 87c1a1f3
    procedure_response = client.post(
        "/procedures",
        json={
            "name": "Run Procedure",
            "description": "For run test",
            "steps": [],
        },
        headers=auth_header(admin_token),
    )
    procedure_response.raise_for_status()
    procedure_id = procedure_response.json()["id"]

<<<<<<< HEAD
    user_token = get_token("bob", "userpass")
    run_response = client.post(
        "/runs",
        params={"procedure_id": procedure_id},
=======
    run_response = client.post(
        "/runs",
        json={"procedure_id": procedure_id, "user_id": "alice"},
    user_token = get_token(client, "bob", "userpass")
    run_response = client.post(
        "/runs",
        params={"procedure_id": procedure_id},
        json={"procedure_id": procedure_id},
>>>>>>> 87c1a1f3
        headers=auth_header(user_token),
    )
    assert run_response.status_code == 201
    run_data = run_response.json()
    assert run_data["procedure_id"] == procedure_id
    assert run_data["user_id"] == "bob"
    assert run_data["state"] == "started"

    update_response = client.patch(
        f"/runs/{run_data['id']}",
        json={"state": "completed"},
    )
    assert update_response.status_code == 200
    updated = update_response.json()
    assert updated["state"] == "completed"

    commit_response = client.post(
        f"/runs/{run_data['id']}/steps/step-1/commit",
        json={"payload": {"answer": "done"}},
    )
    assert commit_response.status_code == 201
    commit_data = commit_response.json()
    assert commit_data["step_key"] == "step-1"
    assert commit_data["payload"] == {"answer": "done"}

    get_response = client.get(f"/runs/{run_data['id']}")
    assert get_response.status_code == 200
    fetched_run = get_response.json()
    assert fetched_run["id"] == run_data["id"]
    assert fetched_run["procedure_id"] == procedure_id<|MERGE_RESOLUTION|>--- conflicted
+++ resolved
@@ -1,4 +1,3 @@
-<<<<<<< HEAD
 from __future__ import annotations
 
 from fastapi.testclient import TestClient
@@ -12,7 +11,6 @@
     procedures_db.clear()
     runs_db.clear()
 
-=======
 from fastapi.testclient import TestClient
 from __future__ import annotations
 
@@ -33,7 +31,6 @@
     runs_db.clear()
 
 
->>>>>>> 87c1a1f3
 
 def get_token(username: str, password: str) -> str:
     response = client.post(
@@ -44,8 +41,6 @@
     response.raise_for_status()
     return response.json()["access_token"]
 
-<<<<<<< HEAD
-=======
 def get_token(client: TestClient, username: str, password: str) -> str:
     response = client.post(
         "/auth/token",
@@ -55,22 +50,18 @@
     response.raise_for_status()
     return response.json()["access_token"]
 
->>>>>>> 87c1a1f3
 
 def auth_header(token: str) -> dict[str, str]:
     return {"Authorization": f"Bearer {token}"}
 
 
-<<<<<<< HEAD
 def test_create_and_fetch_procedure() -> None:
     admin_token = get_token("alice", "adminpass")
-=======
 def test_create_and_fetch_procedure(client: TestClient) -> None:
 
 
 def test_create_and_fetch_procedure(client: TestClient, auth_header) -> None:
     admin_token = get_token(client, "alice", "adminpass")
->>>>>>> 87c1a1f3
     payload = {
         "name": "Test Procedure",
         "description": "Testing persistence",
@@ -90,10 +81,7 @@
         ],
     }
 
-<<<<<<< HEAD
-=======
     response = client.post("/procedures", json=payload)
->>>>>>> 87c1a1f3
     response = client.post("/procedures", json=payload, headers=auth_header(admin_token))
     assert response.status_code == 201
     data = response.json()
@@ -114,14 +102,11 @@
     assert fetched["steps"][1]["key"] == "step-2"
 
 
-<<<<<<< HEAD
 def test_start_and_get_run() -> None:
     admin_token = get_token("alice", "adminpass")
-=======
 def test_start_and_get_run(client: TestClient) -> None:
 def test_start_and_get_run(client: TestClient, auth_header) -> None:
     admin_token = get_token(client, "alice", "adminpass")
->>>>>>> 87c1a1f3
     procedure_response = client.post(
         "/procedures",
         json={
@@ -134,12 +119,10 @@
     procedure_response.raise_for_status()
     procedure_id = procedure_response.json()["id"]
 
-<<<<<<< HEAD
     user_token = get_token("bob", "userpass")
     run_response = client.post(
         "/runs",
         params={"procedure_id": procedure_id},
-=======
     run_response = client.post(
         "/runs",
         json={"procedure_id": procedure_id, "user_id": "alice"},
@@ -148,7 +131,6 @@
         "/runs",
         params={"procedure_id": procedure_id},
         json={"procedure_id": procedure_id},
->>>>>>> 87c1a1f3
         headers=auth_header(user_token),
     )
     assert run_response.status_code == 201
