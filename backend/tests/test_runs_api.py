--- conflicted
+++ resolved
@@ -94,12 +94,9 @@
     assert run_response.status_code == 201, run_response.text
     run_payload = run_response.json()
     assert run_payload["state"] == "pending"
-<<<<<<< HEAD
     assert "checklist_statuses" in run_payload
     assert "checklist_progress" in run_payload
-=======
     assert run_payload["step_states"] == []
->>>>>>> 88ebfd4f
 
     commit_first = client.post(
         f"/runs/{run_payload['id']}/commit-step",
