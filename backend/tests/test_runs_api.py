--- conflicted
+++ resolved
@@ -94,13 +94,9 @@
                 "title": "Profile",
                 "prompt": "Collect contact info",
                 "slots": [{"name": "email", "type": "email", "required": True}],
-<<<<<<< HEAD
                 "checklists": [
                     {"key": "consent", "label": "Consent", "required": True}
                 ],
-=======
-                "checklists": [{"key": "consent", "label": "Consent", "required": True}],
->>>>>>> 2dc3a5d9
             },
             {
                 "key": "verification",
@@ -132,29 +128,12 @@
         json={
             "step_key": "profile",
             "slots": {"email": "user@example.com"},
-<<<<<<< HEAD
             "checklist": [{"key": "consent", "completed": True}],
-=======
-            "checklist": [
-                {"key": "consent", "completed": True},
-            ],
->>>>>>> 2dc3a5d9
         },
     )
     assert commit_first.status_code == 200, commit_first.text
     first_state = commit_first.json()
-<<<<<<< HEAD
     assert first_state["state"] == "in_progress"
-=======
-    assert first_state["run_state"] == "in_progress"
-    assert first_state["step_state"]["step_key"] == "profile"
-    assert first_state["checklist_statuses"][0]["key"] == "consent"
-    assert first_state["checklist_statuses"][0]["completed"] is True
-    assert first_state["state"] == "in_progress"
-    assert len(first_state["step_states"]) == 1
-    assert first_state["step_states"][0]["payload"]["slots"]["email"] == "user@example.com"
-    assert first_state["checklist_states"][0]["completed"] is True
->>>>>>> 2dc3a5d9
 
     commit_second = client.post(
         f"/runs/{run_payload['id']}/commit-step",
@@ -247,47 +226,9 @@
 
     response = client.post(
         f"/runs/{run_id}/commit-step",
-<<<<<<< HEAD
         json={"step_key": "step", "slots": {}, "checklist": []},
     )
     assert response.status_code == 422
     detail = response.json()["detail"]
     assert detail["message"] == "Slot validation failed"
-    assert any(issue["slot"] == "email" for issue in detail["issues"])
-=======
-        json={
-            "step_key": "profile",
-            "slots": {"email": "user@example.com"},
-            "checklist": [],
-        },
-    )
-    assert response.status_code == 422
-    detail = response.json()["detail"]
-    assert detail["message"] == "Checklist validation failed"
-    assert any(issue["reason"] == "missing_required_item" for issue in detail["issues"])
-
-
-def test_commit_step_out_of_order_returns_409(
-    client, admin_user: User, standard_user: User
-) -> None:
-    _set_user(admin_user)
-    procedure_id = _create_procedure(client, name="Ordering")
-
-    _set_user(standard_user)
-    run_id = client.post("/runs", json={"procedure_id": procedure_id, "user_id": "user-5"}).json()[
-        "id"
-    ]
-
-    response = client.post(
-        f"/runs/{run_id}/commit-step",
-        json={
-            "step_key": "verification",
-            "slots": {"document": "passport"},
-            "checklist": [],
-        },
-    )
-    assert response.status_code == 409
-    detail = response.json()["detail"]
-    assert detail["run_id"] == run_id
-    assert "must be committed before" in detail["message"]
->>>>>>> 2dc3a5d9
+    assert any(issue["slot"] == "email" for issue in detail["issues"])