from __future__ import annotations

from typing import Dict

import pytest

from app.auth import User, get_current_user, get_current_user_optional
from app.main import app


@pytest.fixture()
def admin_user() -> User:
    return User(
        subject="admin",
        username="admin",
        email="admin@example.com",
        roles=["app-admin"],
        role="admin",
    )


@pytest.fixture()
def standard_user() -> User:
    return User(
        subject="user",
        username="user",
        email="user@example.com",
        roles=["app-user"],
        role="user",
    )


def _set_user(user: User) -> None:
    app.dependency_overrides[get_current_user] = lambda: user
    app.dependency_overrides[get_current_user_optional] = lambda: user


def _create_procedure(client, *, name: str) -> str:
    response = client.post(
        "/procedures",
        json={
            "name": name,
            "description": f"{name} workflow",
            "steps": [
                {
                    "key": "profile",
                    "title": "Profile",
                    "prompt": "Collect contact info",
                    "slots": [
                        {
                            "name": "email",
                            "type": "string",
                            "required": True,
                            "label": "Email",
                        }
                    ],
                    "checklists": [
                        {
                            "key": "consent",
                            "label": "Consent collected",
                            "required": True,
                        }
                    ],
                },
                {
                    "key": "verification",
                    "title": "Verification",
                    "prompt": "Upload ID",
                    "slots": [
                        {
                            "name": "document",
                            "type": "string",
                            "required": True,
                            "label": "Document",
                        }
                    ],
                    "checklists": [],
                },
            ],
        },
    )
    assert response.status_code == 201, response.text
    return response.json()["id"]


def test_run_lifecycle_success(client, admin_user: User, standard_user: User) -> None:
    _set_user(admin_user)
<<<<<<< HEAD
    procedure_payload = {
        "name": "Customer onboarding",
        "description": "Collect profile and verify",
        "steps": [
            {
                "key": "profile",
                "title": "Profile",
                "prompt": "Collect contact info",
                "slots": [{"name": "email", "type": "email", "required": True}],
                "checklists": [{"key": "consent", "label": "Consent", "required": True}],
            },
            {
                "key": "verification",
                "title": "Verification",
                "prompt": "Upload ID",
                "slots": [{"name": "document", "type": "string", "required": True}],
                "checklists": [],
            },
        ],
    }
    create_response = client.post("/procedures", json=procedure_payload)
    assert create_response.status_code == 201
    procedure_id = create_response.json()["id"]
=======
    procedure_id = _create_procedure(client, name="Customer onboarding")
>>>>>>> 34ad5140

    _set_user(standard_user)
    run_response = client.post(
        "/runs", json={"procedure_id": procedure_id, "user_id": "user-1"}
    )
    assert run_response.status_code == 201, run_response.text
    run_payload = run_response.json()
    assert run_payload["state"] == "pending"
    assert "checklist_statuses" in run_payload
    assert "checklist_progress" in run_payload
    assert run_payload["step_states"] == []

    commit_first = client.post(
        f"/runs/{run_payload['id']}/commit-step",
        json={
            "step_key": "profile",
            "slots": {"email": "user@example.com"},
<<<<<<< HEAD
            "checklist": [{"key": "consent", "completed": True}],
=======
            "checklist": [
                {"key": "consent", "completed": True},
            ],
>>>>>>> 34ad5140
        },
    )
    assert commit_first.status_code == 200, commit_first.text
    first_state = commit_first.json()
<<<<<<< HEAD
    assert first_state["run_state"] == "in_progress"
    assert first_state["step_state"]["step_key"] == "profile"
    assert first_state["checklist_statuses"][0]["key"] == "consent"
    assert first_state["checklist_statuses"][0]["completed"] is True
=======
    assert first_state["state"] == "in_progress"
    assert len(first_state["step_states"]) == 1
    assert first_state["step_states"][0]["payload"]["slots"]["email"] == "user@example.com"
    assert first_state["checklist_states"][0]["completed"] is True
>>>>>>> 34ad5140

    commit_second = client.post(
        f"/runs/{run_payload['id']}/commit-step",
        json={
            "step_key": "verification",
            "slots": {"document": "passport"},
            "checklist": [],
        },
    )
    assert commit_second.status_code == 200, commit_second.text
    assert commit_second.json()["state"] == "completed"

    final_state = client.get(f"/runs/{run_payload['id']}")
    assert final_state.status_code == 200
    payload = final_state.json()
    assert payload["state"] == "completed"
    assert payload["checklist_progress"]["percentage"] >= 0.0
    if payload["checklist_statuses"]:
        first_status = payload["checklist_statuses"][0]
        assert {"id", "label", "completed", "completed_le"} <= set(first_status.keys())


def test_commit_step_missing_slot_returns_422(
    client, admin_user: User, standard_user: User
) -> None:
    _set_user(admin_user)
<<<<<<< HEAD
    procedure_payload = {
        "name": "Restricted",
        "description": "Blocked by policy",
        "steps": [
            {
                "key": "only",
                "title": "Only",
                "prompt": "Do it",
                "slots": [],
                "checklists": [],
            }
        ],
    }
    create_response = client.post("/procedures", json=procedure_payload)
    assert create_response.status_code == 201
    procedure_id = create_response.json()["id"]

    patch_opa.denied_resources.add(procedure_id)
    _set_user(standard_user)
    denied = client.post("/runs", json={"procedure_id": procedure_id, "user_id": "user-2"})
    assert denied.status_code == 403
=======
    procedure_id = _create_procedure(client, name="Validation")
>>>>>>> 34ad5140

    _set_user(standard_user)
    run_id = client.post("/runs", json={"procedure_id": procedure_id, "user_id": "user-3"}).json()[
        "id"
    ]

    response = client.post(
        f"/runs/{run_id}/commit-step",
        json={
<<<<<<< HEAD
            "name": "Validation",
            "description": "Check slot validation",
            "steps": [
                {
                    "key": "step",
                    "title": "Step",
                    "prompt": "Provide email",
                    "slots": [{"name": "email", "type": "email", "required": True}],
                    "checklists": [],
                }
=======
            "step_key": "profile",
            "slots": {},
            "checklist": [
                {"key": "consent", "completed": True},
>>>>>>> 34ad5140
            ],
        },
    )
    assert response.status_code == 422
    detail = response.json()["detail"]
    assert detail["message"] == "Slot validation failed"
    assert any(issue["reason"] == "missing_required_value" for issue in detail["issues"])


def test_commit_step_missing_required_checklist_returns_422(
    client, admin_user: User, standard_user: User
) -> None:
    _set_user(admin_user)
    procedure_id = _create_procedure(client, name="Checklist validation")

    _set_user(standard_user)
    run_id = client.post("/runs", json={"procedure_id": procedure_id, "user_id": "user-4"}).json()[
        "id"
    ]

    response = client.post(
        f"/runs/{run_id}/commit-step",
        json={
            "step_key": "profile",
            "slots": {"email": "user@example.com"},
            "checklist": [],
        },
    )
    assert response.status_code == 422
    detail = response.json()["detail"]
    assert detail["message"] == "Checklist validation failed"
    assert any(issue["reason"] == "missing_required_item" for issue in detail["issues"])


def test_commit_step_out_of_order_returns_409(
    client, admin_user: User, standard_user: User
) -> None:
    _set_user(admin_user)
    procedure_id = _create_procedure(client, name="Ordering")

    _set_user(standard_user)
    run_id = client.post("/runs", json={"procedure_id": procedure_id, "user_id": "user-5"}).json()[
        "id"
    ]

    response = client.post(
        f"/runs/{run_id}/commit-step",
        json={
            "step_key": "verification",
            "slots": {"document": "passport"},
            "checklist": [],
        },
    )
    assert response.status_code == 409
    detail = response.json()["detail"]
    assert detail["run_id"] == run_id
    assert "must be committed before" in detail["message"]<|MERGE_RESOLUTION|>--- conflicted
+++ resolved
@@ -85,7 +85,6 @@
 
 def test_run_lifecycle_success(client, admin_user: User, standard_user: User) -> None:
     _set_user(admin_user)
-<<<<<<< HEAD
     procedure_payload = {
         "name": "Customer onboarding",
         "description": "Collect profile and verify",
@@ -109,9 +108,7 @@
     create_response = client.post("/procedures", json=procedure_payload)
     assert create_response.status_code == 201
     procedure_id = create_response.json()["id"]
-=======
     procedure_id = _create_procedure(client, name="Customer onboarding")
->>>>>>> 34ad5140
 
     _set_user(standard_user)
     run_response = client.post(
@@ -129,28 +126,21 @@
         json={
             "step_key": "profile",
             "slots": {"email": "user@example.com"},
-<<<<<<< HEAD
-            "checklist": [{"key": "consent", "completed": True}],
-=======
             "checklist": [
                 {"key": "consent", "completed": True},
             ],
->>>>>>> 34ad5140
         },
     )
     assert commit_first.status_code == 200, commit_first.text
     first_state = commit_first.json()
-<<<<<<< HEAD
     assert first_state["run_state"] == "in_progress"
     assert first_state["step_state"]["step_key"] == "profile"
     assert first_state["checklist_statuses"][0]["key"] == "consent"
     assert first_state["checklist_statuses"][0]["completed"] is True
-=======
     assert first_state["state"] == "in_progress"
     assert len(first_state["step_states"]) == 1
     assert first_state["step_states"][0]["payload"]["slots"]["email"] == "user@example.com"
     assert first_state["checklist_states"][0]["completed"] is True
->>>>>>> 34ad5140
 
     commit_second = client.post(
         f"/runs/{run_payload['id']}/commit-step",
@@ -177,7 +167,6 @@
     client, admin_user: User, standard_user: User
 ) -> None:
     _set_user(admin_user)
-<<<<<<< HEAD
     procedure_payload = {
         "name": "Restricted",
         "description": "Blocked by policy",
@@ -199,9 +188,6 @@
     _set_user(standard_user)
     denied = client.post("/runs", json={"procedure_id": procedure_id, "user_id": "user-2"})
     assert denied.status_code == 403
-=======
-    procedure_id = _create_procedure(client, name="Validation")
->>>>>>> 34ad5140
 
     _set_user(standard_user)
     run_id = client.post("/runs", json={"procedure_id": procedure_id, "user_id": "user-3"}).json()[
@@ -211,7 +197,6 @@
     response = client.post(
         f"/runs/{run_id}/commit-step",
         json={
-<<<<<<< HEAD
             "name": "Validation",
             "description": "Check slot validation",
             "steps": [
@@ -222,12 +207,10 @@
                     "slots": [{"name": "email", "type": "email", "required": True}],
                     "checklists": [],
                 }
-=======
             "step_key": "profile",
             "slots": {},
             "checklist": [
                 {"key": "consent", "completed": True},
->>>>>>> 34ad5140
             ],
         },
     )
