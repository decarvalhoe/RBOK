--- conflicted
+++ resolved
@@ -219,13 +219,11 @@
 - **API Backend** : http://localhost:8000
 - **Documentation API** : http://localhost:8000/docs
 
-<<<<<<< HEAD
 ### Dépannage (Docker)
 
 - **Erreur `OPENAI API key must be provided...`** : définissez `AI_GATEWAY_OPENAI_API_KEY` avant de lancer `docker compose up`.
 - **Hot-reload qui ne déclenche pas** : vérifiez que vos fichiers sont bien montés (`./backend`, `./ai_gateway`, `./webapp`). Un `docker compose restart <service>` force la prise en compte des volumes.
 - **Port déjà utilisé** : modifiez `BACKEND_PORT`, `AI_GATEWAY_PORT` ou `WEBAPP_PORT` dans votre environnement avant le lancement.
-=======
 ## Qualité du code et linting
 
 ### Frontend (webapp)
@@ -274,7 +272,6 @@
    tox -e lint
    tox -e format
    ```
->>>>>>> 9e68de46
 
 ## Roadmap v0.1
 
