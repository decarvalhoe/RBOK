# Projet RBOK - Assistant Procédural v0.1

## Aperçu

**RBOK** est un assistant procédural intelligent conçu pour guider les utilisateurs à travers des processus complexes via une interface conversationnelle naturelle (voix et texte). Le projet vise à créer un outil d'IA neuro-symbolique capable de maintenir le contexte procédural tout en collectant et validant des données de manière structurée.

### Objectifs v0.1

La version 0.1 se concentre sur la création d'une architecture robuste, sécurisée et souveraine, avec une première application web et une portabilité future vers des applications mobiles natives React Native. **Date de livraison cible : 31 janvier 2026**.

## Architecture

L'architecture est basée sur un modèle de microservices avec trois composants principaux :

### Composants

| Composant | Technologie | Rôle |
|-----------|-------------|------|
| **Web App** | Next.js + React + TypeScript | Interface utilisateur conversationnelle |
| **Backend API** | FastAPI + Python | Gestion des procédures, utilisateurs et données |
| **AI Gateway** | FastAPI + Python | Orchestration des appels IA (ASR/TTS/LLM) |

### Infrastructure

- **Base de données** : PostgreSQL (hébergé en Suisse) avec pgvector pour les fonctionnalités RAG
- **Cache** : Redis pour les sessions et données temporaires
- **Authentification** : Keycloak (OIDC/OAuth2) avec MFA
- **Politiques** : Open Policy Agent (OPA) pour le contrôle d'accès granulaire
- **Secrets** : HashiCorp Vault pour la gestion sécurisée
- **Observabilité** : OpenTelemetry + Loki/Grafana + Sentry

## Fonctionnalités Clés

### Moteur Procédural
- **Machine à états finis (FSM)** pour le suivi des procédures
- **Collecte de slots** structurée avec validation
- **Checklists dynamiques** par étape
- **Audit trail complet** (ALCOA+) pour la traçabilité

### Interface Conversationnelle
- **Interaction vocale** via WebRTC et ASR/TTS
- **Chat textuel** en temps réel
- **Contexte persistant** entre les sessions
- **Guidage intelligent** basé sur l'état de la procédure

### Sécurité et Conformité
- **Souveraineté des données** (hébergement Suisse)
- **Chiffrement** au repos et en transit
- **Contrôle d'accès** granulaire (RBAC/ABAC)
- **Journalisation immuable** (WORM)

## Structure du Projet

```
├── webapp/                 # Application web Next.js
│   ├── app/               # Pages et composants
│   └── package.json       # Dépendances frontend
├── backend/               # API FastAPI
│   ├── app/              # Code source backend
│   └── requirements.txt   # Dépendances Python
├── ai_gateway/           # Service IA dédié
│   ├── main.py          # Point d'entrée
│   └── requirements.txt  # Dépendances IA
├── mobile/               # Application React Native (future)
├── docs/                 # Documentation
│   ├── architecture.md   # Architecture détaillée
│   ├── backlog.md       # Backlog et sprints
│   └── *.json           # Schémas et exemples
└── scripts/             # Scripts utilitaires
```

## Démarrage Rapide

### Prérequis
- **Node.js** ≥ 18 (pour l'application web)
- **Python** ≥ 3.9 (pour les services backend)
- **Docker** (optionnel, pour les services d'infrastructure)

<<<<<<< HEAD
### Configuration des variables d'environnement

Chaque service possède un fichier `.env.example` (`backend/`, `ai_gateway/`, `webapp/`). Copiez-le vers `.env` (ou `.env.local` pour Next.js) et remplacez les valeurs sensibles :

```bash
cp backend/.env.example backend/.env
cp ai_gateway/.env.example ai_gateway/.env
cp webapp/.env.example webapp/.env.local
```

- Les secrets (`REALISONS_SECRET_KEY`, `AI_GATEWAY_OPENAI_API_KEY`, mots de passe DB, etc.) doivent être générés via un coffre à secrets et tournés régulièrement.
- Ne commitez jamais les fichiers `.env`. Les services refuseront de démarrer si les valeurs critiques sont manquantes ou utilisent les valeurs de démonstration.
=======
### Utilisation avec Docker (développement)

Un environnement Docker Compose est fourni pour exécuter l'API, la passerelle IA, le frontend, PostgreSQL et Redis avec hot-reload.

1. **Configurer les variables sensibles (facultatif)**
   - Les valeurs par défaut conviennent pour un test local rapide.
   - Pour utiliser de vraies clés, exportez-les avant le lancement :
     ```bash
     export AI_GATEWAY_OPENAI_API_KEY="sk-..."
     export NEXT_PUBLIC_API_URL="http://localhost:8000"
     ```
2. **Construire et lancer l'ensemble des services**
   ```bash
   docker compose up --build
   ```
   Les services sont disponibles sur :
   - http://localhost:3000 pour la webapp (Next.js avec hot-reload)
   - http://localhost:8000 pour l'API FastAPI
   - http://localhost:8100 pour la passerelle IA
3. **Inspecter les journaux**
   ```bash
   docker compose logs -f backend
   ```
4. **Arrêter et nettoyer**
   ```bash
   docker compose down
   ```

#### Variables d'environnement principales

| Service      | Variable                              | Valeur par défaut                                   |
|--------------|----------------------------------------|-----------------------------------------------------|
| Backend      | `DATABASE_URL`                         | `postgresql+asyncpg://rbok:rbok@postgres:5432/rbok` |
| Backend      | `REDIS_URL`                            | `redis://redis:6379/0`                              |
| AI Gateway   | `AI_GATEWAY_OPENAI_API_KEY`            | `changeme` (à remplacer pour un usage réel)        |
| AI Gateway   | `AI_GATEWAY_ALLOWED_ORIGINS`           | `http://localhost:3000`                             |
| Webapp       | `NEXT_PUBLIC_API_URL`                  | `http://localhost:8000`                             |
| Webapp       | `NEXT_PUBLIC_AI_GATEWAY_URL`           | `http://localhost:8100`                             |

Les valeurs peuvent être surchargées via des variables d'environnement exportées ou un fichier `.env` chargé par Docker Compose.

### Utilisation avec Docker (production)

Pour simuler un déploiement de production (sans hot-reload ni montage de volumes), utilisez le fichier d'override :

```bash
docker compose -f docker-compose.yml -f docker-compose.prod.yml up --build -d
```

Assurez-vous de fournir une clé OpenAI valide :

```bash
export AI_GATEWAY_OPENAI_API_KEY="sk-..."
```

### Stack locale (installation manuelle)
>>>>>>> d6987a27

### Installation

1. **Cloner le repository**
   ```bash
   git clone https://github.com/decarvalhoe/RBOK.git
   cd RBOK
   ```

2. **Backend API**
   ```bash
   cd backend
   python -m venv .venv
   source .venv/bin/activate  # Linux/Mac
   # .venv\Scripts\activate   # Windows
   pip install -r requirements.txt
   alembic upgrade head
   # Démarrer Redis en local (Docker)
   docker run --rm -p 6379:6379 redis:7-alpine
   # ou exporter REDIS_URL si un service managé est utilisé
   export REDIS_URL=redis://localhost:6379/0
   uvicorn app.main:app --reload --port 8000
   ```

   #### Cache Redis

   L'API s'appuie sur Redis pour mettre en cache les listes de procédures, les détails et les exécutions. En développement, un conteneur Docker suffit ; en production, configurez les variables suivantes selon votre plateforme d'hébergement :

   | Variable | Description | Valeur par défaut |
   |----------|-------------|-------------------|
   | `REDIS_URL` | Chaîne de connexion complète si disponible. | Générée à partir des variables ci-dessous. |
   | `REDIS_HOST` | Hôte du serveur Redis. | `localhost` |
   | `REDIS_PORT` | Port du serveur Redis. | `6379` |
   | `REDIS_DB` | Index de base de données Redis. | `0` |
   | `REDIS_PASSWORD` | Mot de passe si nécessaire. | *(vide)* |
   | `REDIS_TLS` | `true`/`false` pour activer TLS (`rediss://`). | `false` |

   L'invalidation du cache est automatique lors des créations/updates/suppressions de procédures. Assurez-vous simplement que l'instance Redis est accessible depuis l'API dans vos environnements de déploiement (VPC, service managé, etc.).

   #### Authentification JWT de développement

   L'API expose un flux OAuth2 password simplifié pour générer des tokens Bearer (JWT) destinés aux tests :

   ```bash
   # Récupération d'un token administrateur
   curl -X POST http://localhost:8000/auth/token \
     -H "Content-Type: application/x-www-form-urlencoded" \
     -d "username=alice&password=adminpass"
   ```

   Deux comptes in-memory sont disponibles par défaut :

   | Utilisateur | Rôle  | Mot de passe |
   |-------------|-------|--------------|
   | `alice`     | admin | `adminpass`  |
   | `bob`       | user  | `userpass`   |

   Les appels nécessitant des droits d'écriture (ex. `POST /procedures`) doivent inclure l'en-tête :

   ```http
   Authorization: Bearer <token>
   ```

   Les utilisateurs standards peuvent lancer des exécutions (`POST /runs`) tandis que seuls les administrateurs peuvent créer des procédures.

   #### Configuration

   Les variables d'environnement suivantes permettent d'ajuster le comportement de l'API :

   | Variable | Description | Valeur par défaut |
   |----------|-------------|-------------------|
   | `BACKEND_ALLOW_ORIGINS` | Liste séparée par des virgules des origines autorisées pour CORS. | `http://localhost:3000` |
   | `BACKEND_RATE_LIMIT` | Limite de requêtes appliquée par défaut (syntaxe `nombre/période`). | `120/minute` |
   | `BACKEND_RATE_LIMIT_ENABLED` | Active (`true`) ou désactive (`false`) le throttling. | `true` |
   | `BACKEND_RATE_LIMIT_HEADERS_ENABLED` | Active l'exposition des en-têtes `X-RateLimit-*` et `Retry-After`. | `true` |

   En production, `BACKEND_ALLOW_ORIGINS` accepte des domaines multiples (par ex. `https://app.example.com,https://admin.example.com`).
   Les réponses HTTP `429 Too Many Requests` retournées par l'API incluent désormais ces en-têtes et sont documentées dans l'OpenAPI.

3. **Application Web**
   ```bash
   cd webapp
   npm install
   npm run dev
   ```

4. **AI Gateway**
   ```bash
   cd ai_gateway
   python -m venv .venv
   source .venv/bin/activate
   pip install -r requirements.txt
   python main.py
   ```
   Consultez également `docs/ai_gateway.md` pour la description détaillée des endpoints et de la configuration.

### Docker Compose de développement

Un fichier `docker-compose.yml` est fourni pour lancer les trois services avec leurs fichiers `.env` respectifs :

```bash
docker compose up --build
```

Chaque service charge automatiquement son fichier `.env` via `env_file`. Copiez d'abord les `.env.example` et ne versionnez jamais les fichiers réels.

### Accès
- **Application web** : http://localhost:3000
- **API Backend** : http://localhost:8000
- **Documentation API** : http://localhost:8000/docs

### Dépannage (Docker)

- **Erreur `OPENAI API key must be provided...`** : définissez `AI_GATEWAY_OPENAI_API_KEY` avant de lancer `docker compose up`.
- **Hot-reload qui ne déclenche pas** : vérifiez que vos fichiers sont bien montés (`./backend`, `./ai_gateway`, `./webapp`). Un `docker compose restart <service>` force la prise en compte des volumes.
- **Port déjà utilisé** : modifiez `BACKEND_PORT`, `AI_GATEWAY_PORT` ou `WEBAPP_PORT` dans votre environnement avant le lancement.
## Qualité du code et linting

### Frontend (webapp)
1. Installer les dépendances :
   ```bash
   cd webapp
   npm install
   ```
2. Lancer l'analyse ESLint :
   ```bash
   npm run lint
   ```
3. Vérifier la mise en forme Prettier :
   ```bash
   npm run format
   ```
4. Pour corriger automatiquement les problèmes détectés :
   ```bash
   npm run lint:fix
   npm run format:fix
   ```

### Backend (FastAPI)
1. Créer un environnement virtuel et installer les dépendances :
   ```bash
   cd backend
   python -m venv .venv
   source .venv/bin/activate  # Windows : .venv\Scripts\activate
   pip install -r requirements.txt
   ```
2. Lancer Ruff pour l'analyse statique :
   ```bash
   make lint
   ```
3. Vérifier la mise en forme Black :
   ```bash
   make format-check
   ```
4. Pour appliquer automatiquement les correctifs :
   ```bash
   make lint-fix
   make format
   ```
5. Les mêmes vérifications sont disponibles via tox :
   ```bash
   tox -e lint
   tox -e format
   ```

## Roadmap v0.1

### Sprints Planifiés (2 semaines chacun)

| Sprint | Période | Objectifs Principaux |
|--------|---------|---------------------|
| **S0** | Préparation | ADR, C4, schémas, scaffolds |
| **S1** | Backend Core | DB, BFF, OIDC, OPA |
| **S2** | Frontend Core | Interface web, chat, slots |
| **S3** | AI Integration | Gateway IA, voix, tool-calling |
| **S4** | Data & Security | Audit trail, RLS, observabilité |
| **S5** | Quality & Testing | Tests E2E, SAST/DAST, performance |
| **S6** | Stabilisation | Documentation, packaging, déploiement |

## Épics GitHub

Les épics suivants ont été créés comme issues GitHub :

1. **Epic 1** : Core procédural (FSM/slots/checklists) - [Issue #1](https://github.com/decarvalhoe/RBOK/issues/1)
2. **Epic 2** : Interface utilisateur web - [Issue #2](https://github.com/decarvalhoe/RBOK/issues/2)
3. **Epic 3** : Voix / Realtime (WebRTC + ASR/TTS) - [Issue #3](https://github.com/decarvalhoe/RBOK/issues/3)
4. **Epic 4** : Sécurité (OIDC, OPA, Vault) - [Issue #4](https://github.com/decarvalhoe/RBOK/issues/4)
5. **Epic 5** : Données (Postgres, RLS, audit) - [Issue #5](https://github.com/decarvalhoe/RBOK/issues/5)
6. **Epic 6** : Observabilité (Otel, Sentry, Loki/Grafana) - [Issue #6](https://github.com/decarvalhoe/RBOK/issues/6)
7. **Epic 7** : Qualité (tests, E2E, perf) - [Issue #7](https://github.com/decarvalhoe/RBOK/issues/7)

## Estimation des Coûts

### Développement (3-4 mois)
- **Local Suisse** : 55-95k CHF
- **Mix Suisse + Nearshore** : 38-72k CHF
- **Effort total** : 71-89 jours-homme

### Infrastructure Mensuelle (Suisse)
- **Option Économique** : 650-1400 CHF/mois
- **Option Standard** : 850-2100 CHF/mois
- **Option Premium** : 900-2100 CHF/mois

## Intégration continue

Le workflow GitHub Actions `ci.yml` prépare automatiquement les fichiers `.env` à partir des gabarits et injecte les secrets requis (ex : `REALISONS_SECRET_KEY`, `AI_GATEWAY_OPENAI_API_KEY`). Configurez ces secrets dans les paramètres du dépôt avant d'activer la CI.

## Contribution

Ce projet suit une méthodologie **Scrum** avec des principes **6 Sigma** pour la qualité. Consultez le [backlog](docs/backlog.md) pour les détails des sprints et user stories.

## Licence

[À définir]

---

**RBOK v0.1** - Assistant Procédural Intelligent  
*Développé avec Manus.AI et OpenAI*<|MERGE_RESOLUTION|>--- conflicted
+++ resolved
@@ -76,7 +76,6 @@
 - **Python** ≥ 3.9 (pour les services backend)
 - **Docker** (optionnel, pour les services d'infrastructure)
 
-<<<<<<< HEAD
 ### Configuration des variables d'environnement
 
 Chaque service possède un fichier `.env.example` (`backend/`, `ai_gateway/`, `webapp/`). Copiez-le vers `.env` (ou `.env.local` pour Next.js) et remplacez les valeurs sensibles :
@@ -89,7 +88,6 @@
 
 - Les secrets (`REALISONS_SECRET_KEY`, `AI_GATEWAY_OPENAI_API_KEY`, mots de passe DB, etc.) doivent être générés via un coffre à secrets et tournés régulièrement.
 - Ne commitez jamais les fichiers `.env`. Les services refuseront de démarrer si les valeurs critiques sont manquantes ou utilisent les valeurs de démonstration.
-=======
 ### Utilisation avec Docker (développement)
 
 Un environnement Docker Compose est fourni pour exécuter l'API, la passerelle IA, le frontend, PostgreSQL et Redis avec hot-reload.
@@ -146,7 +144,6 @@
 ```
 
 ### Stack locale (installation manuelle)
->>>>>>> d6987a27
 
 ### Installation
 
