--- conflicted
+++ resolved
@@ -1,13 +1,10 @@
 'use client';
 
 import { useCallback, useMemo, useState } from 'react';
-<<<<<<< HEAD
 import type { FormEvent, KeyboardEvent } from 'react';
-=======
 import { useForm } from 'react-hook-form';
 import { z } from 'zod';
 import { zodResolver } from '@hookform/resolvers/zod';
->>>>>>> 3e5f3091
 
 import { sendChatMessage } from '../lib/api';
 import { MESSAGE_MAX_LENGTH, MESSAGE_MIN_LENGTH } from '../lib/messageConstraints';
@@ -74,7 +71,6 @@
   const [conversation, setConversation] = useState<ConversationMessage[]>([]);
   const [isLoading, setIsLoading] = useState(false);
 
-<<<<<<< HEAD
   const isSendDisabled = useMemo(() => isLoading || !message.trim(), [isLoading, message]);
 
   const handleSendMessage = useCallback(async () => {
@@ -131,7 +127,6 @@
       if (event.key === 'Enter' && !event.shiftKey) {
         event.preventDefault();
         void handleSendMessage();
-=======
   const {
     register,
     handleSubmit,
@@ -204,13 +199,11 @@
         );
       } finally {
         setIsLoading(false);
->>>>>>> 3e5f3091
       }
     },
     [isLoading, reset, setConversation, setIsLoading],
   );
 
-<<<<<<< HEAD
   const handleSubmit = useCallback(
     (event: FormEvent<HTMLFormElement>) => {
       event.preventDefault();
@@ -219,8 +212,6 @@
     [handleSendMessage],
   );
 
-=======
->>>>>>> 3e5f3091
   return (
     <main className="container mx-auto flex min-h-screen flex-col gap-6 p-6">
       <header className="space-y-2 text-center">
@@ -245,15 +236,12 @@
             </p>
           </div>
         ) : (
-<<<<<<< HEAD
           <ul className="flex h-full flex-col gap-3 overflow-y-auto">
             {conversation.map((msg) => (
               <li
-=======
           <div className="flex h-full flex-col gap-3 overflow-y-auto">
             {conversation.map((msg) => (
               <div
->>>>>>> 3e5f3091
                 key={msg.id}
                 className={`flex ${msg.role === 'user' ? 'justify-end' : 'justify-start'}`}
               >
@@ -262,17 +250,14 @@
                     msg.role === 'user'
                       ? 'bg-blue-600 text-white'
                       : msg.status === 'error'
-<<<<<<< HEAD
                         ? 'bg-red-100 text-red-700 ring-1 ring-red-200'
                         : msg.status === 'pending'
                           ? 'bg-slate-100 text-slate-600'
                           : 'bg-slate-50 text-slate-900'
-=======
                       ? 'bg-red-100 text-red-700 border border-red-300'
                       : msg.status === 'pending'
                       ? 'bg-slate-200 text-slate-600'
                       : 'bg-slate-100 text-slate-900'
->>>>>>> 3e5f3091
                   }`}
                   aria-live={msg.status === 'pending' ? 'polite' : undefined}
                 >
@@ -289,7 +274,6 @@
 
       <form
         className="flex flex-col gap-3 rounded-lg bg-white p-4 shadow-sm ring-1 ring-slate-200 md:flex-row"
-<<<<<<< HEAD
         onSubmit={handleSubmit}
       >
         <label className="sr-only" htmlFor="message">
@@ -309,7 +293,6 @@
         <button
           type="submit"
           className="inline-flex items-center justify-center rounded-md bg-blue-600 px-4 py-2 text-base font-semibold text-white transition hover:bg-blue-700 focus:outline-none focus-visible:ring-2 focus-visible:ring-blue-500/60 disabled:cursor-not-allowed disabled:opacity-60"
-=======
         onSubmit={handleSubmit(onSubmit)}
         noValidate
       >
@@ -355,7 +338,6 @@
         <button
           type="submit"
           className="inline-flex items-center justify-center rounded-md bg-blue-600 px-4 py-2 text-base font-semibold text-white transition hover:bg-blue-700 focus:outline-none focus-visible:ring-2 focus-visible:ring-blue-500/60 disabled:cursor-not-allowed disabled:opacity-50"
->>>>>>> 3e5f3091
           disabled={isSendDisabled}
         >
           {isLoading ? 'Envoi...' : 'Envoyer'}
