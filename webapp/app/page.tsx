'use client';

import { useCallback, useMemo, useState } from 'react';
<<<<<<< HEAD
import type { KeyboardEvent } from 'react';
=======
import type { FormEvent, KeyboardEvent } from 'react';
import { useForm } from 'react-hook-form';
import { z } from 'zod';
import { zodResolver } from '@hookform/resolvers/zod';
>>>>>>> d6987a27

import { sendChatMessage } from '../lib/api';
import { MESSAGE_MAX_LENGTH, MESSAGE_MIN_LENGTH } from '../lib/messageConstraints';

type MessageStatus = 'pending' | 'success' | 'error';

type ConversationMessage = {
  id: string;
  role: 'user' | 'assistant';
  content: string;
  status: MessageStatus;
};

const PENDING_TEXT = 'Assistant est en train de répondre...';

const messageSchema = z.object({
  content: z
    .string()
    .trim()
    .min(
      MESSAGE_MIN_LENGTH,
      `Le message doit contenir au moins ${MESSAGE_MIN_LENGTH} caractère${
        MESSAGE_MIN_LENGTH > 1 ? 's' : ''
      }`,
    )
    .max(
      MESSAGE_MAX_LENGTH,
      `Le message ne peut pas dépasser ${MESSAGE_MAX_LENGTH} caractères.`,
    ),
});

type MessageFormValues = z.infer<typeof messageSchema>;

const getErrorMessage = (error: unknown): string => {
  if (typeof error === 'string') {
    return error;
  }

  if (error && typeof error === 'object' && 'response' in error) {
    const response = (
      error as {
        response?: { data?: { detail?: string; message?: string }; status?: number };
      }
    ).response;
    const detail = response?.data?.detail ?? response?.data?.message;

    if (detail) {
      return `Erreur serveur: ${detail}`;
    }

    if (response?.status) {
      return `Erreur serveur: code ${response.status}`;
    }
  }

  if (error instanceof Error) {
    return `Erreur serveur: ${error.message}`;
  }

  return 'Une erreur inconnue est survenue.';
};

<<<<<<< HEAD
export default function Home(): JSX.Element {
  const [message, setMessage] = useState('');
=======
export default function Home() {
>>>>>>> d6987a27
  const [conversation, setConversation] = useState<ConversationMessage[]>([]);
  const [isLoading, setIsLoading] = useState(false);

  const isSendDisabled = useMemo(() => isLoading || !message.trim(), [isLoading, message]);

  const handleSendMessage = useCallback(async () => {
<<<<<<< HEAD
    const trimmed = message.trim();
    if (!trimmed || isLoading) {
=======
    if (isLoading || !message.trim()) {
>>>>>>> d6987a27
      return;
    }

    const userMessage: ConversationMessage = {
      id: `user-${Date.now()}`,
      role: 'user',
      content: trimmed,
      status: 'success',
    };

    const pendingMessage: ConversationMessage = {
      id: `assistant-${Date.now()}`,
      role: 'assistant',
      content: PENDING_TEXT,
      status: 'pending',
    };

    setConversation((prev) => [...prev, userMessage, pendingMessage]);
    setMessage('');
    setIsLoading(true);

    try {
      const response = await sendChatMessage(trimmed);
      const assistantContent = response?.content?.trim()
        ? response.content
        : "L'assistant n'a renvoyé aucun contenu.";

      setConversation((prev) =>
        prev.map((msg) =>
          msg.id === pendingMessage.id
            ? { ...msg, content: assistantContent, status: 'success' }
            : msg,
        ),
      );
    } catch (error) {
      const errorMessage = getErrorMessage(error);
      setConversation((prev) =>
        prev.map((msg) =>
          msg.id === pendingMessage.id ? { ...msg, content: errorMessage, status: 'error' } : msg,
        ),
      );
    } finally {
      setIsLoading(false);
    }
  }, [isLoading, message]);

  const handleKeyDown = useCallback(
    (event: KeyboardEvent<HTMLInputElement>) => {
      if (event.key === 'Enter' && !event.shiftKey) {
        event.preventDefault();
        void handleSendMessage();
  const {
    register,
    handleSubmit,
    reset,
    watch,
    formState: { errors, isSubmitting },
  } = useForm<MessageFormValues>({
    resolver: zodResolver(messageSchema),
    defaultValues: { content: '' },
    mode: 'onChange',
  });

  const messageValue = watch('content');
  const currentLength = messageValue?.length ?? 0;
  const remainingCharacters = MESSAGE_MAX_LENGTH - currentLength;

  const isSendDisabled = useMemo(
    () => isLoading || isSubmitting || !(messageValue && messageValue.trim().length > 0),
    [isLoading, isSubmitting, messageValue],
  );

<<<<<<< HEAD
=======
  const onSubmit = useCallback(
    async ({ content }: MessageFormValues) => {
      if (isLoading) {
        return;
      }

      const trimmedContent = content.trim();
      const timestamp = Date.now();

      const userMessage: ConversationMessage = {
        id: `user-${timestamp}`,
        role: 'user',
        content: trimmedContent,
        status: 'success',
      };

      const pendingMessage: ConversationMessage = {
        id: `assistant-${timestamp}`,
        role: 'assistant',
        content: PENDING_TEXT,
        status: 'pending',
      };

      setConversation((prev) => [...prev, userMessage, pendingMessage]);
      setIsLoading(true);
      reset({ content: '' });

      try {
        const response = await sendChatMessage(trimmedContent);
        const assistantContent = response?.content?.trim()
          ? response.content
          : "L'assistant n'a renvoyé aucun contenu.";

        setConversation((prev) =>
          prev.map((msg) =>
            msg.id === pendingMessage.id
              ? { ...msg, content: assistantContent, status: 'success' }
              : msg,
          ),
        );
      } catch (error) {
        const errorMessage = getErrorMessage(error);
        setConversation((prev) =>
          prev.map((msg) =>
            msg.id === pendingMessage.id
              ? { ...msg, content: errorMessage, status: 'error' }
              : msg,
          ),
        );
      } finally {
        setIsLoading(false);
      }
    },
    [isLoading, reset, setConversation, setIsLoading],
  );

  const handleSubmit = useCallback(
    (event: FormEvent<HTMLFormElement>) => {
      event.preventDefault();
      void handleSendMessage();
    },
    [handleSendMessage],
  );

>>>>>>> d6987a27
  return (
    <main className="container mx-auto flex min-h-screen flex-col gap-6 p-6">
      <header className="space-y-2 text-center">
        <p className="text-sm uppercase tracking-wide text-blue-600">Prototype</p>
        <h1 className="text-3xl font-bold text-slate-900 md:text-4xl">
          Assistant Procédural &quot;Réalisons&quot; v0.1
        </h1>
        <p className="text-base text-slate-600">
          Expérimentez la prochaine génération d&apos;assistant procédural intelligent.
        </p>
      </header>

      <section
        aria-label="Historique de conversation"
        className="flex-1 overflow-hidden rounded-lg bg-white p-4 shadow-sm ring-1 ring-slate-200"
      >
        {conversation.length === 0 ? (
          <div className="flex h-full flex-col items-center justify-center gap-2 text-center text-slate-500">
            <p className="text-lg font-medium">Commencez une conversation avec l&apos;assistant…</p>
            <p className="text-sm">
              Partagez un objectif et laissez l&apos;IA vous guider étape par étape.
            </p>
          </div>
        ) : (
<<<<<<< HEAD
=======
          <ul className="flex h-full flex-col gap-3 overflow-y-auto">
            {conversation.map((msg) => (
              <li
>>>>>>> d6987a27
          <div className="flex h-full flex-col gap-3 overflow-y-auto">
            {conversation.map((msg) => (
              <div
                key={msg.id}
                className={`flex ${msg.role === 'user' ? 'justify-end' : 'justify-start'}`}
              >
                <div
                  className={`max-w-lg rounded-2xl px-4 py-3 text-sm shadow-sm ${
                    msg.role === 'user'
                      ? 'bg-blue-600 text-white'
                      : msg.status === 'error'
<<<<<<< HEAD
                      ? 'bg-red-100 text-red-700 border border-red-300'
                      : msg.status === 'pending'
                      ? 'bg-gray-200 text-gray-600 animate-pulse'
=======
                        ? 'bg-red-100 text-red-700 ring-1 ring-red-200'
                        : msg.status === 'pending'
                          ? 'bg-slate-100 text-slate-600'
                          : 'bg-slate-50 text-slate-900'
                      ? 'bg-red-100 text-red-700 border border-red-300'
                      : msg.status === 'pending'
                      ? 'bg-slate-200 text-slate-600'
>>>>>>> d6987a27
                      : 'bg-slate-100 text-slate-900'
                  }`}
                  aria-live={msg.status === 'pending' ? 'polite' : undefined}
                >
                  <p>{msg.content}</p>
                  {msg.status === 'pending' && (
                    <span className="mt-2 block text-xs text-slate-500">Réponse en cours…</span>
                  )}
                </div>
              </li>
            ))}
          </ul>
        )}
      </section>

      <form
        className="flex flex-col gap-3 rounded-lg bg-white p-4 shadow-sm ring-1 ring-slate-200 md:flex-row"
<<<<<<< HEAD
        onSubmit={(event) => {
          event.preventDefault();
          handleSendMessage();
        }}
=======
        onSubmit={handleSubmit}
>>>>>>> d6987a27
      >
        <label className="sr-only" htmlFor="message">
          Message
        </label>
        <input
          id="message"
          type="text"
          value={message}
          onChange={(event) => setMessage(event.target.value)}
          onKeyDown={handleKeyDown}
          placeholder="Tapez votre message..."
          className="flex-1 rounded-md border border-slate-300 px-3 py-2 text-base shadow-sm focus:border-blue-500 focus:outline-none focus:ring-2 focus:ring-blue-500/20"
          aria-label="Message"
<<<<<<< HEAD
        />
        <button
          type="submit"
          className="inline-flex items-center justify-center rounded-md bg-blue-600 px-4 py-2 text-base font-semibold text-white transition hover:bg-blue-700 focus:outline-none focus-visible:ring-2 focus-visible:ring-blue-500/60 disabled:cursor-not-allowed disabled:opacity-60"
=======
          disabled={isLoading}
        />
        <button
          type="submit"
          className="inline-flex items-center justify-center rounded-md bg-blue-600 px-4 py-2 text-base font-semibold text-white transition hover:bg-blue-700 focus:outline-none focus-visible:ring-2 focus-visible:ring-blue-500/60 disabled:cursor-not-allowed disabled:opacity-60"
        onSubmit={handleSubmit(onSubmit)}
        noValidate
      >
        <div className="flex-1">
          <label className="sr-only" htmlFor="message">
            Message
          </label>
          <input
            id="message"
            type="text"
            placeholder="Décrivez votre objectif..."
            className="w-full rounded-md border border-slate-300 px-3 py-2 text-base shadow-sm focus:border-blue-500 focus:outline-none focus:ring-2 focus:ring-blue-500/20"
            aria-label="Message"
            aria-invalid={errors.content ? 'true' : 'false'}
            aria-describedby={errors.content ? 'message-error' : 'message-help'}
            {...register('content')}
          />
          <div className="mt-1 flex flex-col gap-1">
            {errors.content ? (
              <p
                id="message-error"
                className="text-sm text-red-600"
                role="alert"
                aria-live="polite"
              >
                {errors.content.message}
              </p>
            ) : (
              <p id="message-help" className="text-sm text-slate-500">
                Votre message doit contenir entre {MESSAGE_MIN_LENGTH} et {MESSAGE_MAX_LENGTH} caractères.
              </p>
            )}
            <p
              aria-live="polite"
              className="text-xs text-slate-400"
            >
              {remainingCharacters >= 0
                ? `${remainingCharacters} caractères restants`
                : `${Math.abs(remainingCharacters)} caractères au-delà de la limite`}
            </p>
          </div>
        </div>
        <button
          type="submit"
          className="inline-flex items-center justify-center rounded-md bg-blue-600 px-4 py-2 text-base font-semibold text-white transition hover:bg-blue-700 focus:outline-none focus-visible:ring-2 focus-visible:ring-blue-500/60 disabled:cursor-not-allowed disabled:opacity-50"
>>>>>>> d6987a27
          disabled={isSendDisabled}
        >
          {isLoading ? 'Envoi...' : 'Envoyer'}
        </button>
      </form>
    </main>
  );
}<|MERGE_RESOLUTION|>--- conflicted
+++ resolved
@@ -1,14 +1,11 @@
 'use client';
 
 import { useCallback, useMemo, useState } from 'react';
-<<<<<<< HEAD
 import type { KeyboardEvent } from 'react';
-=======
 import type { FormEvent, KeyboardEvent } from 'react';
 import { useForm } from 'react-hook-form';
 import { z } from 'zod';
 import { zodResolver } from '@hookform/resolvers/zod';
->>>>>>> d6987a27
 
 import { sendChatMessage } from '../lib/api';
 import { MESSAGE_MAX_LENGTH, MESSAGE_MIN_LENGTH } from '../lib/messageConstraints';
@@ -71,24 +68,18 @@
   return 'Une erreur inconnue est survenue.';
 };
 
-<<<<<<< HEAD
 export default function Home(): JSX.Element {
   const [message, setMessage] = useState('');
-=======
 export default function Home() {
->>>>>>> d6987a27
   const [conversation, setConversation] = useState<ConversationMessage[]>([]);
   const [isLoading, setIsLoading] = useState(false);
 
   const isSendDisabled = useMemo(() => isLoading || !message.trim(), [isLoading, message]);
 
   const handleSendMessage = useCallback(async () => {
-<<<<<<< HEAD
     const trimmed = message.trim();
     if (!trimmed || isLoading) {
-=======
     if (isLoading || !message.trim()) {
->>>>>>> d6987a27
       return;
     }
 
@@ -161,8 +152,6 @@
     [isLoading, isSubmitting, messageValue],
   );
 
-<<<<<<< HEAD
-=======
   const onSubmit = useCallback(
     async ({ content }: MessageFormValues) => {
       if (isLoading) {
@@ -227,7 +216,6 @@
     [handleSendMessage],
   );
 
->>>>>>> d6987a27
   return (
     <main className="container mx-auto flex min-h-screen flex-col gap-6 p-6">
       <header className="space-y-2 text-center">
@@ -252,12 +240,9 @@
             </p>
           </div>
         ) : (
-<<<<<<< HEAD
-=======
           <ul className="flex h-full flex-col gap-3 overflow-y-auto">
             {conversation.map((msg) => (
               <li
->>>>>>> d6987a27
           <div className="flex h-full flex-col gap-3 overflow-y-auto">
             {conversation.map((msg) => (
               <div
@@ -269,11 +254,9 @@
                     msg.role === 'user'
                       ? 'bg-blue-600 text-white'
                       : msg.status === 'error'
-<<<<<<< HEAD
                       ? 'bg-red-100 text-red-700 border border-red-300'
                       : msg.status === 'pending'
                       ? 'bg-gray-200 text-gray-600 animate-pulse'
-=======
                         ? 'bg-red-100 text-red-700 ring-1 ring-red-200'
                         : msg.status === 'pending'
                           ? 'bg-slate-100 text-slate-600'
@@ -281,7 +264,6 @@
                       ? 'bg-red-100 text-red-700 border border-red-300'
                       : msg.status === 'pending'
                       ? 'bg-slate-200 text-slate-600'
->>>>>>> d6987a27
                       : 'bg-slate-100 text-slate-900'
                   }`}
                   aria-live={msg.status === 'pending' ? 'polite' : undefined}
@@ -299,14 +281,11 @@
 
       <form
         className="flex flex-col gap-3 rounded-lg bg-white p-4 shadow-sm ring-1 ring-slate-200 md:flex-row"
-<<<<<<< HEAD
         onSubmit={(event) => {
           event.preventDefault();
           handleSendMessage();
         }}
-=======
         onSubmit={handleSubmit}
->>>>>>> d6987a27
       >
         <label className="sr-only" htmlFor="message">
           Message
@@ -320,12 +299,10 @@
           placeholder="Tapez votre message..."
           className="flex-1 rounded-md border border-slate-300 px-3 py-2 text-base shadow-sm focus:border-blue-500 focus:outline-none focus:ring-2 focus:ring-blue-500/20"
           aria-label="Message"
-<<<<<<< HEAD
         />
         <button
           type="submit"
           className="inline-flex items-center justify-center rounded-md bg-blue-600 px-4 py-2 text-base font-semibold text-white transition hover:bg-blue-700 focus:outline-none focus-visible:ring-2 focus-visible:ring-blue-500/60 disabled:cursor-not-allowed disabled:opacity-60"
-=======
           disabled={isLoading}
         />
         <button
@@ -376,7 +353,6 @@
         <button
           type="submit"
           className="inline-flex items-center justify-center rounded-md bg-blue-600 px-4 py-2 text-base font-semibold text-white transition hover:bg-blue-700 focus:outline-none focus-visible:ring-2 focus-visible:ring-blue-500/60 disabled:cursor-not-allowed disabled:opacity-50"
->>>>>>> d6987a27
           disabled={isSendDisabled}
         >
           {isLoading ? 'Envoi...' : 'Envoyer'}
